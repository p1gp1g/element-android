ext.versions = [

        'minSdk'            : 21,
        'compileSdk'        : 30,
        'targetSdk'         : 30,
        'sourceCompat'      : JavaVersion.VERSION_11,
        'targetCompat'      : JavaVersion.VERSION_11,
]

def gradle = "7.0.3"
// Ref: https://kotlinlang.org/releases.html
def kotlin = "1.5.31"
def kotlinCoroutines = "1.5.2"
def dagger = "2.40"
def retrofit = "2.9.0"
def arrow = "0.8.2"
def markwon = "4.6.2"
def moshi = "1.12.0"
def lifecycle = "2.2.0"
def flowBinding = "1.2.0"
def epoxy = "4.6.2"
def mavericks = "2.4.0"
def glide = "4.12.0"
def bigImageViewer = "1.8.1"
def jjwt = "0.11.2"
def vanniktechEmoji = "0.8.0"

// Testing
def mockk = "1.12.0"
def espresso = "3.4.0"
def androidxTest = "1.4.0"


ext.libs = [
        gradle      : [
                'gradlePlugin'            : "com.android.tools.build:gradle:$gradle",
                'kotlinPlugin'            : "org.jetbrains.kotlin:kotlin-gradle-plugin:$kotlin",
                'hiltPlugin'              : "com.google.dagger:hilt-android-gradle-plugin:$dagger"

        ],
        jetbrains   : [
<<<<<<< HEAD
                'kotlinStdlibJdk7'        : "org.jetbrains.kotlin:kotlin-stdlib-jdk7:$kotlin",
                'kotlinStdlib'            : "org.jetbrains.kotlin:kotlin-stdlib:$kotlin",
                'kotlinReflect'           : "org.jetbrains.kotlin:kotlin-reflect:$kotlin",
=======
>>>>>>> 8b655edd
                'coroutinesCore'          : "org.jetbrains.kotlinx:kotlinx-coroutines-core:$kotlinCoroutines",
                'coroutinesAndroid'       : "org.jetbrains.kotlinx:kotlinx-coroutines-android:$kotlinCoroutines",
                'coroutinesRx2'           : "org.jetbrains.kotlinx:kotlinx-coroutines-rx2:$kotlinCoroutines",
                'coroutinesTest'          : "org.jetbrains.kotlinx:kotlinx-coroutines-test:$kotlinCoroutines"
        ],
        androidx    : [
                'appCompat'               : "androidx.appcompat:appcompat:1.3.1",
                'core'                    : "androidx.core:core-ktx:1.6.0",
                'recyclerview'            : "androidx.recyclerview:recyclerview:1.2.1",
                'exifinterface'           : "androidx.exifinterface:exifinterface:1.3.3",
                'fragmentKtx'             : "androidx.fragment:fragment-ktx:1.3.6",
                'constraintLayout'        : "androidx.constraintlayout:constraintlayout:2.1.1",
                'work'                    : "androidx.work:work-runtime-ktx:2.6.0",
                'autoFill'                : "androidx.autofill:autofill:1.1.0",
                'preferenceKtx'           : "androidx.preference:preference-ktx:1.1.1",
                'junit'                   : "androidx.test.ext:junit:1.1.3",
                'lifecycleExtensions'     : "androidx.lifecycle:lifecycle-extensions:$lifecycle",
                'lifecycleJava8'          : "androidx.lifecycle:lifecycle-common-java8:$lifecycle",
                'lifecycleLivedata'       : "androidx.lifecycle:lifecycle-livedata-ktx:2.3.1",
                'datastore'               : "androidx.datastore:datastore:1.0.0",
                'datastorepreferences'    : "androidx.datastore:datastore-preferences:1.0.0",
                'pagingRuntimeKtx'        : "androidx.paging:paging-runtime-ktx:2.1.2",
                'coreTesting'             : "androidx.arch.core:core-testing:2.1.0",
                'testCore'                : "androidx.test:core:$androidxTest",
                'orchestrator'            : "androidx.test:orchestrator:$androidxTest",
                'testRunner'              : "androidx.test:runner:$androidxTest",
                'testRules'               : "androidx.test:rules:$androidxTest",
                'espressoCore'            : "androidx.test.espresso:espresso-core:$espresso",
                'espressoContrib'         : "androidx.test.espresso:espresso-contrib:$espresso",
                'espressoIntents'         : "androidx.test.espresso:espresso-intents:$espresso"
        ],
        google      : [
                'material'                : "com.google.android.material:material:1.4.0"
        ],
        dagger      : [
                'dagger'                  : "com.google.dagger:dagger:$dagger",
                'daggerCompiler'          : "com.google.dagger:dagger-compiler:$dagger",
                'hilt'                    : "com.google.dagger:hilt-android:$dagger",
                'hiltCompiler'            : "com.google.dagger:hilt-compiler:$dagger"
        ],
        squareup    : [
                'moshi'                  : "com.squareup.moshi:moshi-adapters:$moshi",
                'moshiKt'                : "com.squareup.moshi:moshi-kotlin:$moshi",
                'moshiKotlin'            : "com.squareup.moshi:moshi-kotlin-codegen:$moshi",
                'retrofit'               : "com.squareup.retrofit2:retrofit:$retrofit",
                'retrofitMoshi'          : "com.squareup.retrofit2:converter-moshi:$retrofit"
        ],
        rx          : [
                'rxKotlin'               : "io.reactivex.rxjava2:rxkotlin:2.4.0",
                'rxAndroid'              : "io.reactivex.rxjava2:rxandroid:2.1.1"
        ],
        arrow       : [
                'core'                   : "io.arrow-kt:arrow-core:$arrow",
                'instances'              : "io.arrow-kt:arrow-instances-core:$arrow"
        ],
        markwon     : [
                'core'                   : "io.noties.markwon:core:$markwon",
                'html'                   : "io.noties.markwon:html:$markwon"
        ],
        airbnb      : [
                'epoxy'                  : "com.airbnb.android:epoxy:$epoxy",
                'epoxyGlide'             : "com.airbnb.android:epoxy-glide-preloading:$epoxy",
                'epoxyProcessor'         : "com.airbnb.android:epoxy-processor:$epoxy",
                'epoxyPaging'            : "com.airbnb.android:epoxy-paging:$epoxy",
                'mavericks'              : "com.airbnb.android:mavericks:$mavericks",
                'mavericksTesting'       : "com.airbnb.android:mavericks-testing:$mavericks"
        ],
        mockk      : [
                'mockk'                   : "io.mockk:mockk:$mockk",
                'mockkAndroid'            : "io.mockk:mockk-android:$mockk"
        ],
        github     : [
                'glide'                  : "com.github.bumptech.glide:glide:$glide",
                'glideCompiler'          : "com.github.bumptech.glide:compiler:$glide",
                'bigImageViewer'         : "com.github.piasy:BigImageViewer:$bigImageViewer",
                'glideImageLoader'       : "com.github.piasy:GlideImageLoader:$bigImageViewer",
                'progressPieIndicator'   : "com.github.piasy:ProgressPieIndicator:$bigImageViewer",
                'glideImageViewFactory'  : "com.github.piasy:GlideImageViewFactory:$bigImageViewer",
                'flowBinding'            : "io.github.reactivecircus.flowbinding:flowbinding-android:$flowBinding",
                'flowBindingAppcompat'   : "io.github.reactivecircus.flowbinding:flowbinding-appcompat:$flowBinding",
                'flowBindingMaterial'    : "io.github.reactivecircus.flowbinding:flowbinding-material:$flowBinding"
        ],
        jakewharton : [
                'timber'                 : "com.jakewharton.timber:timber:5.0.1"
        ],
        jsonwebtoken: [
                'jjwtApi'                : "io.jsonwebtoken:jjwt-api:$jjwt",
                'jjwtImpl'               : "io.jsonwebtoken:jjwt-impl:$jjwt",
                'jjwtOrgjson'            : "io.jsonwebtoken:jjwt-orgjson:$jjwt"
        ],
        vanniktech  : [
                'emojiMaterial'          : "com.vanniktech:emoji-material:$vanniktechEmoji",
                'emojiGoogle'            : "com.vanniktech:emoji-google:$vanniktechEmoji"
        ],
        apache      : [
                'commonsImaging'         : "org.apache.sanselan:sanselan:0.97-incubator"
        ],
        tests       : [
                'kluent'                 : "org.amshove.kluent:kluent-android:1.68",
                'timberJunitRule'        : "net.lachlanmckee:timber-junit-rule:1.0.1",
                'junit'                  : "junit:junit:4.13.2"
        ]
]<|MERGE_RESOLUTION|>--- conflicted
+++ resolved
@@ -39,12 +39,9 @@
 
         ],
         jetbrains   : [
-<<<<<<< HEAD
                 'kotlinStdlibJdk7'        : "org.jetbrains.kotlin:kotlin-stdlib-jdk7:$kotlin",
                 'kotlinStdlib'            : "org.jetbrains.kotlin:kotlin-stdlib:$kotlin",
                 'kotlinReflect'           : "org.jetbrains.kotlin:kotlin-reflect:$kotlin",
-=======
->>>>>>> 8b655edd
                 'coroutinesCore'          : "org.jetbrains.kotlinx:kotlinx-coroutines-core:$kotlinCoroutines",
                 'coroutinesAndroid'       : "org.jetbrains.kotlinx:kotlinx-coroutines-android:$kotlinCoroutines",
                 'coroutinesRx2'           : "org.jetbrains.kotlinx:kotlinx-coroutines-rx2:$kotlinCoroutines",
