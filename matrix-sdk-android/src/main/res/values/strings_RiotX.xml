--- conflicted
+++ resolved
@@ -1,27 +1,4 @@
 <?xml version="1.0" encoding="utf-8"?>
 <resources>
 
-<<<<<<< HEAD
-
-    <plurals name="notice_room_aliases_added">
-        <item quantity="one">%1$s added %2$s as an address for this room.</item>
-        <item quantity="other">%1$s added %2$s as addresses for this room.</item>
-    </plurals>
-
-    <plurals name="notice_room_aliases_removed">
-        <item quantity="one">%1$s removed %2$s as an address for this room.</item>
-        <item quantity="other">%1$s removed %3$s as addresses for this room.</item>
-    </plurals>
-
-    <string name="notice_room_aliases_added_and_removed">%1$s added %2$s and removed %3$s as addresses for this room.</string>
-
-    <string name="notice_room_canonical_alias_set">"%1$s set the main address for this room to %2$s."</string>
-    <string name="notice_room_canonical_alias_unset">"%1$s removed the main address for this room."</string>
-
-    <string name="no_network_indicator">There is no network connection right now</string>
-
-    <string name="key_verification_request_fallback_message">%s is requesting to verify your key, but your client does not support in-chat key verification. You will need to use legacy key verification to verify keys.</string>
-
-=======
->>>>>>> 8c9c6583
 </resources>