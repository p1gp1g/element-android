/*
 * Copyright 2019 New Vector Ltd
 *
 * Licensed under the Apache License, Version 2.0 (the "License");
 * you may not use this file except in compliance with the License.
 * You may obtain a copy of the License at
 *
 * http://www.apache.org/licenses/LICENSE-2.0
 *
 * Unless required by applicable law or agreed to in writing, software
 * distributed under the License is distributed on an "AS IS" BASIS,
 * WITHOUT WARRANTIES OR CONDITIONS OF ANY KIND, either express or implied.
 * See the License for the specific language governing permissions and
 * limitations under the License.
 */

package im.vector.matrix.android.internal.session.sync

import com.zhuinden.monarchy.Monarchy
import im.vector.matrix.android.api.session.events.model.Event
import im.vector.matrix.android.api.session.events.model.EventType
import im.vector.matrix.android.api.session.events.model.toModel
import im.vector.matrix.android.api.session.room.model.Membership
import im.vector.matrix.android.api.session.room.model.tag.RoomTagContent
import im.vector.matrix.android.internal.database.helper.addAll
import im.vector.matrix.android.internal.database.helper.addOrUpdate
import im.vector.matrix.android.internal.database.helper.addStateEvents
import im.vector.matrix.android.internal.database.helper.lastStateIndex
import im.vector.matrix.android.internal.database.model.ChunkEntity
import im.vector.matrix.android.internal.database.model.RoomEntity
import im.vector.matrix.android.internal.database.query.find
import im.vector.matrix.android.internal.database.query.findLastLiveChunkFromRoom
import im.vector.matrix.android.internal.database.query.where
import im.vector.matrix.android.internal.session.room.EventRelationsAggregationUpdater
import im.vector.matrix.android.internal.session.room.RoomSummaryUpdater
import im.vector.matrix.android.internal.session.room.timeline.PaginationDirection
import im.vector.matrix.android.internal.session.sync.model.InvitedRoomSync
import im.vector.matrix.android.internal.session.sync.model.RoomSync
import im.vector.matrix.android.internal.session.sync.model.RoomSyncAccountData
import im.vector.matrix.android.internal.session.sync.model.RoomSyncEphemeral
import im.vector.matrix.android.internal.session.sync.model.RoomsSyncResponse
import io.realm.Realm
import io.realm.kotlin.createObject
import timber.log.Timber

internal class RoomSyncHandler(private val monarchy: Monarchy,
                               private val readReceiptHandler: ReadReceiptHandler,
                               private val roomSummaryUpdater: RoomSummaryUpdater,
                               private val roomTagHandler: RoomTagHandler,
                               private val eventRelationsAggregationUpdater: EventRelationsAggregationUpdater) {

    sealed class HandlingStrategy {
        data class JOINED(val data: Map<String, RoomSync>) : HandlingStrategy()
        data class INVITED(val data: Map<String, InvitedRoomSync>) : HandlingStrategy()
        data class LEFT(val data: Map<String, RoomSync>) : HandlingStrategy()
    }

    fun handle(roomsSyncResponse: RoomsSyncResponse) {
        monarchy.runTransactionSync { realm ->
            handleRoomSync(realm, RoomSyncHandler.HandlingStrategy.JOINED(roomsSyncResponse.join))
            handleRoomSync(realm, RoomSyncHandler.HandlingStrategy.INVITED(roomsSyncResponse.invite))
            handleRoomSync(realm, RoomSyncHandler.HandlingStrategy.LEFT(roomsSyncResponse.leave))
        }
    }

    // PRIVATE METHODS *****************************************************************************

    private fun handleRoomSync(realm: Realm, handlingStrategy: HandlingStrategy) {
        val rooms = when (handlingStrategy) {
            is HandlingStrategy.JOINED  -> handlingStrategy.data.map { handleJoinedRoom(realm, it.key, it.value) }
            is HandlingStrategy.INVITED -> handlingStrategy.data.map { handleInvitedRoom(realm, it.key, it.value) }
            is HandlingStrategy.LEFT    -> handlingStrategy.data.map { handleLeftRoom(realm, it.key, it.value) }
        }
        realm.insertOrUpdate(rooms)
    }

    private fun handleJoinedRoom(realm: Realm,
                                 roomId: String,
                                 roomSync: RoomSync): RoomEntity {

        Timber.v("Handle join sync for room $roomId")

        val roomEntity = RoomEntity.where(realm, roomId).findFirst()
                         ?: realm.createObject(roomId)

        if (roomEntity.membership == Membership.INVITE) {
            roomEntity.chunks.deleteAllFromRealm()
        }
        roomEntity.membership = Membership.JOIN

        val lastChunk = ChunkEntity.findLastLiveChunkFromRoom(realm, roomId)
        val isInitialSync = lastChunk == null
        val lastStateIndex = lastChunk?.lastStateIndex(PaginationDirection.FORWARDS) ?: 0
        val numberOfStateEvents = roomSync.state?.events?.size ?: 0
        val stateIndexOffset = lastStateIndex + numberOfStateEvents

        if (roomSync.state != null && roomSync.state.events.isNotEmpty()) {
            val untimelinedStateIndex = if (isInitialSync) Int.MIN_VALUE else stateIndexOffset
            roomEntity.addStateEvents(roomSync.state.events, filterDuplicates = true, stateIndex = untimelinedStateIndex)
        }

        if (roomSync.timeline != null && roomSync.timeline.events.isNotEmpty()) {
            val timelineStateOffset = if (isInitialSync || roomSync.timeline.limited.not()) 0 else stateIndexOffset
            val chunkEntity = handleTimelineEvents(
                    realm,
                    roomId,
                    roomSync.timeline.events,
                    roomSync.timeline.prevToken,
                    roomSync.timeline.limited,
                    timelineStateOffset
            )
            roomEntity.addOrUpdate(chunkEntity)

            // Try to remove local echo
            val transactionIds = roomSync.timeline.events.mapNotNull { it.unsignedData?.transactionId }
            transactionIds.forEach {
                val sendingEventEntity = roomEntity.sendingTimelineEvents.find(it)
                if (sendingEventEntity != null) {
                    roomEntity.sendingTimelineEvents.remove(sendingEventEntity)
                }
            }
        }
<<<<<<< HEAD
        roomSummaryUpdater.update(realm, roomId, roomSync.summary, roomSync.unreadNotifications)
        eventRelationsAggregationUpdater.update(realm,roomId,roomSync.timeline?.events)
=======
        roomSummaryUpdater.update(realm, roomId, Membership.JOIN, roomSync.summary, roomSync.unreadNotifications)
>>>>>>> f60a5f56

        if (roomSync.ephemeral != null && roomSync.ephemeral.events.isNotEmpty()) {
            handleEphemeral(realm, roomId, roomSync.ephemeral)
        }

        if (roomSync.accountData != null && roomSync.accountData.events.isNullOrEmpty().not()) {
            handleRoomAccountDataEvents(realm, roomId, roomSync.accountData)
        }
        return roomEntity
    }

    private fun handleInvitedRoom(realm: Realm,
                                  roomId: String,
                                  roomSync:
                                  InvitedRoomSync): RoomEntity {
        Timber.v("Handle invited sync for room $roomId")
        val roomEntity = RoomEntity.where(realm, roomId).findFirst()
                         ?: realm.createObject(roomId)
        roomEntity.membership = Membership.INVITE
        if (roomSync.inviteState != null && roomSync.inviteState.events.isNotEmpty()) {
            val chunkEntity = handleTimelineEvents(realm, roomId, roomSync.inviteState.events)
            roomEntity.addOrUpdate(chunkEntity)
        }
        roomSummaryUpdater.update(realm, roomId, Membership.INVITE)
        return roomEntity
    }

    private fun handleLeftRoom(realm: Realm,
                               roomId: String,
                               roomSync: RoomSync): RoomEntity {
        val roomEntity = RoomEntity.where(realm, roomId).findFirst()
                         ?: realm.createObject(roomId)

        roomEntity.membership = Membership.LEAVE
        roomEntity.chunks.deleteAllFromRealm()
        roomSummaryUpdater.update(realm, roomId, Membership.LEAVE, roomSync.summary, roomSync.unreadNotifications)
        return roomEntity
    }

    private fun handleTimelineEvents(realm: Realm,
                                     roomId: String,
                                     eventList: List<Event>,
                                     prevToken: String? = null,
                                     isLimited: Boolean = true,
                                     stateIndexOffset: Int = 0): ChunkEntity {

        val lastChunk = ChunkEntity.findLastLiveChunkFromRoom(realm, roomId)
        val chunkEntity = if (!isLimited && lastChunk != null) {
            lastChunk
        } else {
            realm.createObject<ChunkEntity>().apply { this.prevToken = prevToken }
        }
        lastChunk?.isLastForward = false
        chunkEntity.isLastForward = true
        chunkEntity.addAll(roomId, eventList, PaginationDirection.FORWARDS, stateIndexOffset)

        //update eventAnnotationSummary here?

        return chunkEntity
    }

    private fun handleEphemeral(realm: Realm,
                                roomId: String,
                                ephemeral: RoomSyncEphemeral) {
        ephemeral.events
                .filter { it.type == EventType.RECEIPT }
                .map { it.content.toModel<ReadReceiptContent>() }
                .forEach { readReceiptHandler.handle(realm, roomId, it) }
    }

    private fun handleRoomAccountDataEvents(realm: Realm, roomId: String, accountData: RoomSyncAccountData) {
        accountData.events
                .filter { it.type == EventType.TAG }
                .map { it.content.toModel<RoomTagContent>() }
                .forEach { roomTagHandler.handle(realm, roomId, it) }
    }

}<|MERGE_RESOLUTION|>--- conflicted
+++ resolved
@@ -120,12 +120,8 @@
                 }
             }
         }
-<<<<<<< HEAD
-        roomSummaryUpdater.update(realm, roomId, roomSync.summary, roomSync.unreadNotifications)
-        eventRelationsAggregationUpdater.update(realm,roomId,roomSync.timeline?.events)
-=======
+        eventRelationsAggregationUpdater.update(realm, roomId, roomSync.timeline?.events)
         roomSummaryUpdater.update(realm, roomId, Membership.JOIN, roomSync.summary, roomSync.unreadNotifications)
->>>>>>> f60a5f56
 
         if (roomSync.ephemeral != null && roomSync.ephemeral.events.isNotEmpty()) {
             handleEphemeral(realm, roomId, roomSync.ephemeral)
