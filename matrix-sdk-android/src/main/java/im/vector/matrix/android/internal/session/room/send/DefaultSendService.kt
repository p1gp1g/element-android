/*
 * Copyright 2019 New Vector Ltd
 *
 * Licensed under the Apache License, Version 2.0 (the "License");
 * you may not use this file except in compliance with the License.
 * You may obtain a copy of the License at
 *
 * http://www.apache.org/licenses/LICENSE-2.0
 *
 * Unless required by applicable law or agreed to in writing, software
 * distributed under the License is distributed on an "AS IS" BASIS,
 * WITHOUT WARRANTIES OR CONDITIONS OF ANY KIND, either express or implied.
 * See the License for the specific language governing permissions and
 * limitations under the License.
 */

package im.vector.matrix.android.internal.session.room.send

import androidx.work.*
import com.zhuinden.monarchy.Monarchy
import im.vector.matrix.android.api.session.content.ContentAttachmentData
import im.vector.matrix.android.api.session.crypto.CryptoService
import im.vector.matrix.android.api.session.events.model.Event
import im.vector.matrix.android.api.session.room.send.SendService
import im.vector.matrix.android.api.util.Cancelable
import im.vector.matrix.android.api.util.CancelableBag
import im.vector.matrix.android.api.util.addTo
import im.vector.matrix.android.internal.session.content.UploadContentWorker
import im.vector.matrix.android.internal.session.room.timeline.TimelineSendEventWorkCommon
import im.vector.matrix.android.internal.util.CancelableWork
import im.vector.matrix.android.internal.util.WorkerParamsFactory
<<<<<<< HEAD
import im.vector.matrix.android.internal.util.tryTransactionAsync
import timber.log.Timber
=======
>>>>>>> d3518c49
import java.util.concurrent.TimeUnit

private const val UPLOAD_WORK = "UPLOAD_WORK"
private const val BACKOFF_DELAY = 10_000L

private val WORK_CONSTRAINTS = Constraints.Builder()
        .setRequiredNetworkType(NetworkType.CONNECTED)
        .build()

internal class DefaultSendService(private val roomId: String,
                                  private val eventFactory: LocalEchoEventFactory,
                                  private val cryptoService: CryptoService,
                                  private val monarchy: Monarchy)
    : SendService {

<<<<<<< HEAD
    override fun sendTextMessage(text: String, msgType: String): Cancelable {
        val event = eventFactory.createTextEvent(roomId, msgType, text).also {
=======

    override fun sendTextMessage(text: String, msgType: String, autoMarkdown: Boolean): Cancelable {
        val event = eventFactory.createTextEvent(roomId, msgType, text, autoMarkdown).also {
>>>>>>> d3518c49
            saveLocalEcho(it)
        }

        // Encrypted room handling
        if (cryptoService.isRoomEncrypted(roomId)) {
            Timber.v("Send event in encrypted room")
            // Encrypt then send

            val encryptWork = createEncryptEventWork(event)

            val sendWork = OneTimeWorkRequestBuilder<SendEventWorker>()
                    .setConstraints(WORK_CONSTRAINTS)
                    .setBackoffCriteria(BackoffPolicy.LINEAR, BACKOFF_DELAY, TimeUnit.MILLISECONDS)
                    .build()

            WorkManager.getInstance()
                    // Encrypt
                    .beginUniqueWork(buildWorkIdentifier(SEND_WORK), ExistingWorkPolicy.APPEND, encryptWork)
                    // then send
                    .then(sendWork)
                    .enqueue()

            return CancelableWork(encryptWork.id)
        } else {
            return sendEvent(event)
        }
    }

    private fun sendEvent(event: Event): Cancelable {
        val sendWork = createSendEventWork(event)
        TimelineSendEventWorkCommon.postWork(roomId, sendWork)
        return CancelableWork(sendWork.id)
    }

    override fun sendFormattedTextMessage(text: String, formattedText: String): Cancelable {
        val event = eventFactory.createFormattedTextEvent(roomId, text, formattedText).also {
            saveLocalEcho(it)
        }
        val sendWork = createSendEventWork(event)
        TimelineSendEventWorkCommon.postWork(roomId, sendWork)
        return CancelableWork(sendWork.id)
    }

    override fun sendMedias(attachments: List<ContentAttachmentData>): Cancelable {
        val cancelableBag = CancelableBag()
        attachments.forEach {
            sendMedia(it).addTo(cancelableBag)
        }
        return cancelableBag
    }

    override fun redactEvent(event: Event, reason: String?): Cancelable {
        //TODO manage media/attachements?
        val redactWork = createRedactEventWork(event, reason)
        TimelineSendEventWorkCommon.postWork(roomId, redactWork)
        return CancelableWork(redactWork.id)
    }

    override fun sendMedia(attachment: ContentAttachmentData): Cancelable {
        // Create an event with the media file path
        val event = eventFactory.createMediaEvent(roomId, attachment).also {
            saveLocalEcho(it)
        }
        val uploadWork = createUploadMediaWork(event, attachment)
        val sendWork = createSendEventWork(event)

        WorkManager.getInstance()
                .beginUniqueWork(buildWorkIdentifier(UPLOAD_WORK), ExistingWorkPolicy.APPEND, uploadWork)
                .then(sendWork)
                .enqueue()

        return CancelableWork(sendWork.id)
    }

    private fun saveLocalEcho(event: Event) {
<<<<<<< HEAD
        monarchy.tryTransactionAsync { realm ->
            val roomEntity = RoomEntity.where(realm, roomId = roomId).findFirst()
                    ?: return@tryTransactionAsync
            val liveChunk = ChunkEntity.findLastLiveChunkFromRoom(realm, roomId = roomId)
                    ?: return@tryTransactionAsync

            roomEntity.addSendingEvent(event, liveChunk.forwardsStateIndex ?: 0)
        }
=======
        eventFactory.saveLocalEcho(monarchy, event)
>>>>>>> d3518c49
    }

    private fun buildWorkIdentifier(identifier: String): String {
        return "${roomId}_$identifier"
    }

    private fun createEncryptEventWork(event: Event): OneTimeWorkRequest {
        // Same parameter
        val params = EncryptEventWorker.Params(roomId, event)
        val sendWorkData = WorkerParamsFactory.toData(params)

        return OneTimeWorkRequestBuilder<EncryptEventWorker>()
                .setConstraints(WORK_CONSTRAINTS)
                .setInputData(sendWorkData)
                .setBackoffCriteria(BackoffPolicy.LINEAR, BACKOFF_DELAY, TimeUnit.MILLISECONDS)
                .build()
    }

    private fun createSendEventWork(event: Event): OneTimeWorkRequest {
        val sendContentWorkerParams = SendEventWorker.Params(roomId, event)
        val sendWorkData = WorkerParamsFactory.toData(sendContentWorkerParams)

        return TimelineSendEventWorkCommon.createWork<SendEventWorker>(sendWorkData)
    }

    private fun createRedactEventWork(event: Event, reason: String?): OneTimeWorkRequest {

        val redactEvent = eventFactory.createRedactEvent(roomId, event.eventId!!, reason).also {
            saveLocalEcho(it)
        }

        val sendContentWorkerParams = RedactEventWorker.Params(redactEvent.eventId!!,
                roomId, event.eventId, reason)
        val redactWorkData = WorkerParamsFactory.toData(sendContentWorkerParams)

        return TimelineSendEventWorkCommon.createWork<RedactEventWorker>(redactWorkData)
    }

    private fun createUploadMediaWork(event: Event, attachment: ContentAttachmentData): OneTimeWorkRequest {
        val uploadMediaWorkerParams = UploadContentWorker.Params(roomId, event, attachment)
        val uploadWorkData = WorkerParamsFactory.toData(uploadMediaWorkerParams)

        return OneTimeWorkRequestBuilder<UploadContentWorker>()
                .setConstraints(WORK_CONSTRAINTS)
                .setInputData(uploadWorkData)
                .setBackoffCriteria(BackoffPolicy.LINEAR, BACKOFF_DELAY, TimeUnit.MILLISECONDS)
                .build()
    }

}<|MERGE_RESOLUTION|>--- conflicted
+++ resolved
@@ -29,11 +29,7 @@
 import im.vector.matrix.android.internal.session.room.timeline.TimelineSendEventWorkCommon
 import im.vector.matrix.android.internal.util.CancelableWork
 import im.vector.matrix.android.internal.util.WorkerParamsFactory
-<<<<<<< HEAD
-import im.vector.matrix.android.internal.util.tryTransactionAsync
 import timber.log.Timber
-=======
->>>>>>> d3518c49
 import java.util.concurrent.TimeUnit
 
 private const val UPLOAD_WORK = "UPLOAD_WORK"
@@ -44,44 +40,24 @@
         .build()
 
 internal class DefaultSendService(private val roomId: String,
-                                  private val eventFactory: LocalEchoEventFactory,
+                                  private val localEchoEventFactory: LocalEchoEventFactory,
                                   private val cryptoService: CryptoService,
                                   private val monarchy: Monarchy)
     : SendService {
 
-<<<<<<< HEAD
-    override fun sendTextMessage(text: String, msgType: String): Cancelable {
-        val event = eventFactory.createTextEvent(roomId, msgType, text).also {
-=======
-
     override fun sendTextMessage(text: String, msgType: String, autoMarkdown: Boolean): Cancelable {
-        val event = eventFactory.createTextEvent(roomId, msgType, text, autoMarkdown).also {
->>>>>>> d3518c49
+        val event = localEchoEventFactory.createTextEvent(roomId, msgType, text, autoMarkdown).also {
             saveLocalEcho(it)
         }
-
         // Encrypted room handling
-        if (cryptoService.isRoomEncrypted(roomId)) {
+        return if (cryptoService.isRoomEncrypted(roomId)) {
             Timber.v("Send event in encrypted room")
-            // Encrypt then send
-
             val encryptWork = createEncryptEventWork(event)
-
-            val sendWork = OneTimeWorkRequestBuilder<SendEventWorker>()
-                    .setConstraints(WORK_CONSTRAINTS)
-                    .setBackoffCriteria(BackoffPolicy.LINEAR, BACKOFF_DELAY, TimeUnit.MILLISECONDS)
-                    .build()
-
-            WorkManager.getInstance()
-                    // Encrypt
-                    .beginUniqueWork(buildWorkIdentifier(SEND_WORK), ExistingWorkPolicy.APPEND, encryptWork)
-                    // then send
-                    .then(sendWork)
-                    .enqueue()
-
-            return CancelableWork(encryptWork.id)
+            val sendWork = createSendEventWork(event)
+            TimelineSendEventWorkCommon.postSequentialWorks(roomId, encryptWork, sendWork)
+            CancelableWork(encryptWork.id)
         } else {
-            return sendEvent(event)
+            sendEvent(event)
         }
     }
 
@@ -92,7 +68,7 @@
     }
 
     override fun sendFormattedTextMessage(text: String, formattedText: String): Cancelable {
-        val event = eventFactory.createFormattedTextEvent(roomId, text, formattedText).also {
+        val event = localEchoEventFactory.createFormattedTextEvent(roomId, text, formattedText).also {
             saveLocalEcho(it)
         }
         val sendWork = createSendEventWork(event)
@@ -117,7 +93,7 @@
 
     override fun sendMedia(attachment: ContentAttachmentData): Cancelable {
         // Create an event with the media file path
-        val event = eventFactory.createMediaEvent(roomId, attachment).also {
+        val event = localEchoEventFactory.createMediaEvent(roomId, attachment).also {
             saveLocalEcho(it)
         }
         val uploadWork = createUploadMediaWork(event, attachment)
@@ -132,18 +108,7 @@
     }
 
     private fun saveLocalEcho(event: Event) {
-<<<<<<< HEAD
-        monarchy.tryTransactionAsync { realm ->
-            val roomEntity = RoomEntity.where(realm, roomId = roomId).findFirst()
-                    ?: return@tryTransactionAsync
-            val liveChunk = ChunkEntity.findLastLiveChunkFromRoom(realm, roomId = roomId)
-                    ?: return@tryTransactionAsync
-
-            roomEntity.addSendingEvent(event, liveChunk.forwardsStateIndex ?: 0)
-        }
-=======
-        eventFactory.saveLocalEcho(monarchy, event)
->>>>>>> d3518c49
+        localEchoEventFactory.saveLocalEcho(monarchy, event)
     }
 
     private fun buildWorkIdentifier(identifier: String): String {
@@ -170,15 +135,11 @@
     }
 
     private fun createRedactEventWork(event: Event, reason: String?): OneTimeWorkRequest {
-
-        val redactEvent = eventFactory.createRedactEvent(roomId, event.eventId!!, reason).also {
+        val redactEvent = localEchoEventFactory.createRedactEvent(roomId, event.eventId!!, reason).also {
             saveLocalEcho(it)
         }
-
-        val sendContentWorkerParams = RedactEventWorker.Params(redactEvent.eventId!!,
-                roomId, event.eventId, reason)
+        val sendContentWorkerParams = RedactEventWorker.Params(redactEvent.eventId!!, roomId, event.eventId, reason)
         val redactWorkData = WorkerParamsFactory.toData(sendContentWorkerParams)
-
         return TimelineSendEventWorkCommon.createWork<RedactEventWorker>(redactWorkData)
     }
 
