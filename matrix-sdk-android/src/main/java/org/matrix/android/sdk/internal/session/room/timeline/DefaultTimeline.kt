--- conflicted
+++ resolved
@@ -33,11 +33,8 @@
 import okhttp3.internal.closeQuietly
 import org.matrix.android.sdk.api.MatrixCoroutineDispatchers
 import org.matrix.android.sdk.api.extensions.tryOrNull
-<<<<<<< HEAD
+import org.matrix.android.sdk.api.session.room.model.Membership
 import org.matrix.android.sdk.api.session.room.model.localecho.RoomLocalEcho
-=======
-import org.matrix.android.sdk.api.session.room.model.Membership
->>>>>>> 8da88f92
 import org.matrix.android.sdk.api.session.room.timeline.Timeline
 import org.matrix.android.sdk.api.session.room.timeline.TimelineEvent
 import org.matrix.android.sdk.api.session.room.timeline.TimelineSettings
@@ -393,12 +390,8 @@
     }
 
     private suspend fun loadRoomMembersIfNeeded() {
-<<<<<<< HEAD
         if (RoomLocalEcho.isLocalEchoId(roomId)) return
-        val loadRoomMembersParam = LoadRoomMembersTask.Params(roomId)
-=======
         val loadRoomMembersParam = LoadRoomMembersTask.Params(roomId, excludeMembership = Membership.LEAVE)
->>>>>>> 8da88f92
         try {
             loadRoomMembersTask.execute(loadRoomMembersParam)
         } catch (failure: Throwable) {
