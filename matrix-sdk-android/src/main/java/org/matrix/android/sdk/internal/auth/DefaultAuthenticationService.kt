--- conflicted
+++ resolved
@@ -358,17 +358,11 @@
         pendingSessionStore.delete()
     }
 
-<<<<<<< HEAD
-    override suspend fun createSessionFromSso(homeServerConnectionConfig: HomeServerConnectionConfig,
-                                              credentials: Credentials): Session {
-        return sessionCreator.createSession(credentials, homeServerConnectionConfig, LoginType.SSO)
-=======
     override suspend fun createSessionFromSso(
             homeServerConnectionConfig: HomeServerConnectionConfig,
             credentials: Credentials
     ): Session {
-        return sessionCreator.createSession(credentials, homeServerConnectionConfig)
->>>>>>> abea6855
+        return sessionCreator.createSession(credentials, homeServerConnectionConfig, LoginType.SSO)
     }
 
     override suspend fun getWellKnownData(
