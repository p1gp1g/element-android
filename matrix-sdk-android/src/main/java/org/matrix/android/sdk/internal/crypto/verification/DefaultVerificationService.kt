--- conflicted
+++ resolved
@@ -823,7 +823,6 @@
                             ?.let { vt ->
                                 val otherDeviceId = vt.otherDeviceId ?: return@let
                                 if (!crossSigningService.canCrossSign()) {
-<<<<<<< HEAD
                                     cryptoCoroutineScope.launch {
                                         secretShareManager.requestSecretTo(otherDeviceId, MASTER_KEY_SSSS_NAME)
                                         secretShareManager.requestSecretTo(otherDeviceId, SELF_SIGNING_KEY_SSSS_NAME)
@@ -831,21 +830,6 @@
                                         secretShareManager.requestSecretTo(otherDeviceId, KEYBACKUP_SECRET_SSSS_NAME)
                                     }
                                 }
-=======
-                                    outgoingGossipingRequestManager.sendSecretShareRequest(
-                                            MASTER_KEY_SSSS_NAME, mapOf(userId to listOf(otherDeviceId ?: "*"))
-                                    )
-                                    outgoingGossipingRequestManager.sendSecretShareRequest(
-                                            SELF_SIGNING_KEY_SSSS_NAME, mapOf(userId to listOf(otherDeviceId ?: "*"))
-                                    )
-                                    outgoingGossipingRequestManager.sendSecretShareRequest(
-                                            USER_SIGNING_KEY_SSSS_NAME, mapOf(userId to listOf(otherDeviceId ?: "*"))
-                                    )
-                                }
-                                outgoingGossipingRequestManager.sendSecretShareRequest(
-                                        KEYBACKUP_SECRET_SSSS_NAME, mapOf(userId to listOf(otherDeviceId ?: "*"))
-                                )
->>>>>>> 04cadb94
                             }
         }
     }
