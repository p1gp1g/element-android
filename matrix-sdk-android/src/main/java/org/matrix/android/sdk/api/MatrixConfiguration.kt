/*
 * Copyright 2020 The Matrix.org Foundation C.I.C.
 *
 * Licensed under the Apache License, Version 2.0 (the "License");
 * you may not use this file except in compliance with the License.
 * You may obtain a copy of the License at
 *
 *     http://www.apache.org/licenses/LICENSE-2.0
 *
 * Unless required by applicable law or agreed to in writing, software
 * distributed under the License is distributed on an "AS IS" BASIS,
 * WITHOUT WARRANTIES OR CONDITIONS OF ANY KIND, either express or implied.
 * See the License for the specific language governing permissions and
 * limitations under the License.
 */

package org.matrix.android.sdk.api

import okhttp3.ConnectionSpec
import org.matrix.android.sdk.api.crypto.MXCryptoConfig
import java.net.Proxy

data class MatrixConfiguration(
        val applicationFlavor: String = "Default-application-flavor",
        val cryptoConfig: MXCryptoConfig = MXCryptoConfig(),
        val integrationUIUrl: String = "https://scalar.vector.im/",
        val integrationRestUrl: String = "https://scalar.vector.im/api",
        val integrationWidgetUrls: List<String> = listOf(
                "https://scalar.vector.im/_matrix/integrations/v1",
                "https://scalar.vector.im/api",
                "https://scalar-staging.vector.im/_matrix/integrations/v1",
                "https://scalar-staging.vector.im/api",
                "https://scalar-staging.riot.im/scalar/api"
        ),
        /**
         * Optional base url to create client permalinks (eg. https://www.example.com/#/) instead of Matrix ones (matrix.to links).
         * Do not forget to add the "#" which is required by the permalink parser.
         *
         * Note: this field is only used for permalinks creation, you will also have to edit the string-array `permalink_supported_hosts` in the config file
         * and add it to your manifest to handle these links in the application.
         */
        val clientPermalinkBaseUrl: String? = null,
        /**
         * Optional proxy to connect to the matrix servers.
         * You can create one using for instance Proxy(proxyType, InetSocketAddress.createUnresolved(hostname, port).
         */
        val proxy: Proxy? = null,
        /**
         * TLS versions and cipher suites limitation for unauthenticated requests
         */
        val connectionSpec: ConnectionSpec = ConnectionSpec.RESTRICTED_TLS,
        /**
         * True to advertise support for call transfers to other parties on Matrix calls.
         */
        val supportsCallTransfer: Boolean = false,
        /**
         * MatrixItemDisplayNameFallbackProvider to provide default display name for MatrixItem. By default, the id will be used
         */
        val matrixItemDisplayNameFallbackProvider: MatrixItemDisplayNameFallbackProvider? = null,
        /**
         * RoomDisplayNameFallbackProvider to provide default room display name.
         */
        val roomDisplayNameFallbackProvider: RoomDisplayNameFallbackProvider,
        /**
<<<<<<< HEAD
         * Thread messages default enable/disabled value
         */
        val threadMessagesEnabledDefault: Boolean = false,
=======
         * True to enable presence information sync (if available). False to disable regardless of server setting.
         */
        val presenceSyncEnabled: Boolean = true
>>>>>>> 1d74e343
) {

    /**
     * Can be implemented by your Application class.
     */
    @Deprecated("Use Matrix.createInstance and manage the instance manually instead of Matrix.getInstance")
    interface Provider {
        fun providesMatrixConfiguration(): MatrixConfiguration
    }
}<|MERGE_RESOLUTION|>--- conflicted
+++ resolved
@@ -62,15 +62,13 @@
          */
         val roomDisplayNameFallbackProvider: RoomDisplayNameFallbackProvider,
         /**
-<<<<<<< HEAD
+         * True to enable presence information sync (if available). False to disable regardless of server setting.
+         */
+        val presenceSyncEnabled: Boolean = true,
+        /**
          * Thread messages default enable/disabled value
          */
         val threadMessagesEnabledDefault: Boolean = false,
-=======
-         * True to enable presence information sync (if available). False to disable regardless of server setting.
-         */
-        val presenceSyncEnabled: Boolean = true
->>>>>>> 1d74e343
 ) {
 
     /**
