/*
 * Copyright 2020 The Matrix.org Foundation C.I.C.
 *
 * Licensed under the Apache License, Version 2.0 (the "License");
 * you may not use this file except in compliance with the License.
 * You may obtain a copy of the License at
 *
 * http://www.apache.org/licenses/LICENSE-2.0
 *
 * Unless required by applicable law or agreed to in writing, software
 * distributed under the License is distributed on an "AS IS" BASIS,
 * WITHOUT WARRANTIES OR CONDITIONS OF ANY KIND, either express or implied.
 * See the License for the specific language governing permissions and
 * limitations under the License.
 */

package org.matrix.android.sdk.internal.session.room.membership

import com.zhuinden.monarchy.Monarchy
import io.realm.Realm
import io.realm.kotlin.createObject
import kotlinx.coroutines.TimeoutCancellationException
import org.matrix.android.sdk.api.session.room.model.Membership
import org.matrix.android.sdk.api.session.room.send.SendState
import org.matrix.android.sdk.internal.crypto.CryptoSessionInfoProvider
import org.matrix.android.sdk.internal.crypto.DeviceListManager
import org.matrix.android.sdk.internal.database.awaitNotEmptyResult
import org.matrix.android.sdk.internal.database.mapper.toEntity
import org.matrix.android.sdk.internal.database.model.CurrentStateEventEntity
import org.matrix.android.sdk.internal.database.model.EventInsertType
import org.matrix.android.sdk.internal.database.model.RoomEntity
import org.matrix.android.sdk.internal.database.model.RoomEntityFields
import org.matrix.android.sdk.internal.database.model.RoomMembersLoadStatusType
import org.matrix.android.sdk.internal.database.query.copyToRealmOrIgnore
import org.matrix.android.sdk.internal.database.query.getOrCreate
import org.matrix.android.sdk.internal.database.query.where
import org.matrix.android.sdk.internal.di.SessionDatabase
import org.matrix.android.sdk.internal.network.GlobalErrorReceiver
import org.matrix.android.sdk.internal.network.executeRequest
import org.matrix.android.sdk.internal.session.room.RoomAPI
import org.matrix.android.sdk.internal.session.room.summary.RoomSummaryUpdater
import org.matrix.android.sdk.internal.session.sync.SyncTokenStore
import org.matrix.android.sdk.internal.task.Task
import org.matrix.android.sdk.internal.util.awaitTransaction
import org.matrix.android.sdk.internal.util.time.Clock
import timber.log.Timber
import java.util.concurrent.TimeUnit
import javax.inject.Inject

internal interface LoadRoomMembersTask : Task<LoadRoomMembersTask.Params, Unit> {

    data class Params(
            val roomId: String,
            val excludeMembership: Membership? = null
    )
}

internal class DefaultLoadRoomMembersTask @Inject constructor(
        private val roomAPI: RoomAPI,
        @SessionDatabase private val monarchy: Monarchy,
        private val syncTokenStore: SyncTokenStore,
        private val roomSummaryUpdater: RoomSummaryUpdater,
        private val roomMemberEventHandler: RoomMemberEventHandler,
        private val cryptoSessionInfoProvider: CryptoSessionInfoProvider,
        private val deviceListManager: DeviceListManager,
        private val globalErrorReceiver: GlobalErrorReceiver,
        private val clock: Clock,
) : LoadRoomMembersTask {

    override suspend fun execute(params: LoadRoomMembersTask.Params) {
        when (getRoomMembersLoadStatus(params.roomId)) {
            RoomMembersLoadStatusType.NONE -> doRequest(params)
            RoomMembersLoadStatusType.LOADING -> waitPreviousRequestToFinish(params)
            RoomMembersLoadStatusType.LOADED -> Unit
        }
    }

    private suspend fun waitPreviousRequestToFinish(params: LoadRoomMembersTask.Params) {
        try {
            awaitNotEmptyResult(monarchy.realmConfiguration, TimeUnit.MINUTES.toMillis(1L)) { realm ->
                realm.where(RoomEntity::class.java)
                        .equalTo(RoomEntityFields.ROOM_ID, params.roomId)
                        .equalTo(RoomEntityFields.MEMBERS_LOAD_STATUS_STR, RoomMembersLoadStatusType.LOADED.name)
            }
        } catch (exception: TimeoutCancellationException) {
            // Timeout, do the request anyway (?)
            doRequest(params)
        }
    }

    private suspend fun doRequest(params: LoadRoomMembersTask.Params) {
        setRoomMembersLoadStatus(params.roomId, RoomMembersLoadStatusType.LOADING)

        val lastToken = syncTokenStore.getLastToken()
        val response = try {
            executeRequest(globalErrorReceiver) {
                roomAPI.getMembers(params.roomId, lastToken, null, params.excludeMembership)
            }
        } catch (throwable: Throwable) {
            // Revert status to NONE
            setRoomMembersLoadStatus(params.roomId, RoomMembersLoadStatusType.NONE)
            throw throwable
        }
        // This will also set the status to LOADED
        insertInDb(response, params.roomId)
    }

    private suspend fun insertInDb(response: RoomMembersResponse, roomId: String) {
        val chunks = response.roomMemberEvents.chunked(500)
        chunks.forEach { roomMemberEvents ->
            monarchy.awaitTransaction { realm ->
                Timber.v("Insert ${roomMemberEvents.size} member events in room $roomId")
                // We ignore all the already known members
                val now = clock.epochMillis()
                for (roomMemberEvent in roomMemberEvents) {
                    if (roomMemberEvent.eventId == null || roomMemberEvent.stateKey == null || roomMemberEvent.type == null) {
                        continue
                    }
                    val ageLocalTs = roomMemberEvent.unsignedData?.age?.let { now - it }
                    val eventEntity = roomMemberEvent.toEntity(roomId, SendState.SYNCED, ageLocalTs).copyToRealmOrIgnore(realm, EventInsertType.PAGINATION)
                    CurrentStateEventEntity.getOrCreate(
                            realm,
                            roomId,
                            roomMemberEvent.stateKey,
                            roomMemberEvent.type
                    ).apply {
                        eventId = roomMemberEvent.eventId
                        root = eventEntity
                    }
                    roomMemberEventHandler.handle(realm, roomId, roomMemberEvent, false)
                }
            }
        }
        monarchy.awaitTransaction { realm ->
            val roomEntity = RoomEntity.where(realm, roomId).findFirst()
                    ?: realm.createObject(roomId)
<<<<<<< HEAD
=======
            val now = clock.epochMillis()
            for (roomMemberEvent in response.roomMemberEvents) {
                if (roomMemberEvent.eventId == null || roomMemberEvent.stateKey == null || roomMemberEvent.type == null) {
                    continue
                }
                val ageLocalTs = now - (roomMemberEvent.unsignedData?.age ?: 0)
                val eventEntity = roomMemberEvent.toEntity(roomId, SendState.SYNCED, ageLocalTs).copyToRealmOrIgnore(realm, EventInsertType.PAGINATION)
                CurrentStateEventEntity.getOrCreate(
                        realm,
                        roomId,
                        roomMemberEvent.stateKey,
                        roomMemberEvent.type
                ).apply {
                    eventId = roomMemberEvent.eventId
                    root = eventEntity
                }
                roomMemberEventHandler.handle(realm, roomId, roomMemberEvent, false)
            }
>>>>>>> 2a32a780
            roomEntity.membersLoadStatus = RoomMembersLoadStatusType.LOADED
            roomSummaryUpdater.update(realm, roomId, updateMembers = true)
        }
        if (cryptoSessionInfoProvider.isRoomEncrypted(roomId)) {
            deviceListManager.onRoomMembersLoadedFor(roomId)
        }
    }

    private fun getRoomMembersLoadStatus(roomId: String): RoomMembersLoadStatusType {
        var result: RoomMembersLoadStatusType?
        Realm.getInstance(monarchy.realmConfiguration).use {
            result = RoomEntity.where(it, roomId).findFirst()?.membersLoadStatus
        }
        return result ?: RoomMembersLoadStatusType.NONE
    }

    private suspend fun setRoomMembersLoadStatus(roomId: String, status: RoomMembersLoadStatusType) {
        monarchy.awaitTransaction { realm ->
            val roomEntity = RoomEntity.where(realm, roomId).findFirst() ?: realm.createObject(roomId)
            roomEntity.membersLoadStatus = status
        }
    }
}<|MERGE_RESOLUTION|>--- conflicted
+++ resolved
@@ -116,7 +116,7 @@
                     if (roomMemberEvent.eventId == null || roomMemberEvent.stateKey == null || roomMemberEvent.type == null) {
                         continue
                     }
-                    val ageLocalTs = roomMemberEvent.unsignedData?.age?.let { now - it }
+                    val ageLocalTs = now - (roomMemberEvent.unsignedData?.age ?: 0)
                     val eventEntity = roomMemberEvent.toEntity(roomId, SendState.SYNCED, ageLocalTs).copyToRealmOrIgnore(realm, EventInsertType.PAGINATION)
                     CurrentStateEventEntity.getOrCreate(
                             realm,
@@ -134,27 +134,6 @@
         monarchy.awaitTransaction { realm ->
             val roomEntity = RoomEntity.where(realm, roomId).findFirst()
                     ?: realm.createObject(roomId)
-<<<<<<< HEAD
-=======
-            val now = clock.epochMillis()
-            for (roomMemberEvent in response.roomMemberEvents) {
-                if (roomMemberEvent.eventId == null || roomMemberEvent.stateKey == null || roomMemberEvent.type == null) {
-                    continue
-                }
-                val ageLocalTs = now - (roomMemberEvent.unsignedData?.age ?: 0)
-                val eventEntity = roomMemberEvent.toEntity(roomId, SendState.SYNCED, ageLocalTs).copyToRealmOrIgnore(realm, EventInsertType.PAGINATION)
-                CurrentStateEventEntity.getOrCreate(
-                        realm,
-                        roomId,
-                        roomMemberEvent.stateKey,
-                        roomMemberEvent.type
-                ).apply {
-                    eventId = roomMemberEvent.eventId
-                    root = eventEntity
-                }
-                roomMemberEventHandler.handle(realm, roomId, roomMemberEvent, false)
-            }
->>>>>>> 2a32a780
             roomEntity.membersLoadStatus = RoomMembersLoadStatusType.LOADED
             roomSummaryUpdater.update(realm, roomId, updateMembers = true)
         }
