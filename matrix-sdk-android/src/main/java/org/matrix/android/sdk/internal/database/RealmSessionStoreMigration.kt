--- conflicted
+++ resolved
@@ -25,11 +25,8 @@
 import org.matrix.android.sdk.api.session.room.model.VersioningState
 import org.matrix.android.sdk.api.session.room.model.create.RoomCreateContent
 import org.matrix.android.sdk.api.session.room.model.tag.RoomTag
-<<<<<<< HEAD
 import org.matrix.android.sdk.api.session.threads.ThreadNotificationState
-=======
 import org.matrix.android.sdk.internal.crypto.model.event.EncryptionEventContent
->>>>>>> f8afe04a
 import org.matrix.android.sdk.internal.database.model.ChunkEntityFields
 import org.matrix.android.sdk.internal.database.model.CurrentStateEventEntityFields
 import org.matrix.android.sdk.internal.database.model.EditAggregatedSummaryEntityFields
@@ -60,7 +57,7 @@
 ) : RealmMigration {
 
     companion object {
-        const val SESSION_STORE_SCHEMA_VERSION = 21L
+        const val SESSION_STORE_SCHEMA_VERSION = 22L
     }
 
     /**
@@ -424,7 +421,34 @@
 
     private fun migrateTo21(realm: DynamicRealm) {
         Timber.d("Step 20 -> 21")
-<<<<<<< HEAD
+
+        realm.schema.get("RoomSummaryEntity")
+                ?.addField(RoomSummaryEntityFields.E2E_ALGORITHM, String::class.java)
+                ?.transform { obj ->
+
+                    val encryptionContentAdapter = MoshiProvider.providesMoshi().adapter(EncryptionEventContent::class.java)
+
+                    val encryptionEvent = realm.where("CurrentStateEventEntity")
+                            .equalTo(CurrentStateEventEntityFields.ROOM_ID, obj.getString(RoomSummaryEntityFields.ROOM_ID))
+                            .equalTo(CurrentStateEventEntityFields.TYPE, EventType.STATE_ROOM_ENCRYPTION)
+                            .findFirst()
+
+                    val encryptionEventRoot = encryptionEvent?.getObject(CurrentStateEventEntityFields.ROOT.`$`)
+                    val algorithm = encryptionEventRoot
+                            ?.getString(EventEntityFields.CONTENT)?.let {
+                                encryptionContentAdapter.fromJson(it)?.algorithm
+                            }
+
+                    obj.setString(RoomSummaryEntityFields.E2E_ALGORITHM, algorithm)
+                    obj.setBoolean(RoomSummaryEntityFields.IS_ENCRYPTED, encryptionEvent != null)
+                    encryptionEventRoot?.getLong(EventEntityFields.ORIGIN_SERVER_TS)?.let {
+                        obj.setLong(RoomSummaryEntityFields.ENCRYPTION_EVENT_TS, it)
+                    }
+                }
+    }
+
+    private fun migrateTo21(realm: DynamicRealm) {
+        Timber.d("Step 21 -> 22")
         val eventEntity = realm.schema.get("TimelineEventEntity") ?: return
 
         realm.schema.get("EventEntity")
@@ -436,31 +460,5 @@
                     it.setString(EventEntityFields.THREAD_NOTIFICATION_STATE_STR, ThreadNotificationState.NO_NEW_MESSAGE.name)
                 }
                 ?.addRealmObjectField(EventEntityFields.THREAD_SUMMARY_LATEST_MESSAGE.`$`, eventEntity)
-=======
-
-        realm.schema.get("RoomSummaryEntity")
-                ?.addField(RoomSummaryEntityFields.E2E_ALGORITHM, String::class.java)
-                ?.transform { obj ->
-
-                    val encryptionContentAdapter = MoshiProvider.providesMoshi().adapter(EncryptionEventContent::class.java)
-
-                    val encryptionEvent = realm.where("CurrentStateEventEntity")
-                            .equalTo(CurrentStateEventEntityFields.ROOM_ID, obj.getString(RoomSummaryEntityFields.ROOM_ID))
-                            .equalTo(CurrentStateEventEntityFields.TYPE, EventType.STATE_ROOM_ENCRYPTION)
-                            .findFirst()
-
-                    val encryptionEventRoot = encryptionEvent?.getObject(CurrentStateEventEntityFields.ROOT.`$`)
-                    val algorithm = encryptionEventRoot
-                            ?.getString(EventEntityFields.CONTENT)?.let {
-                                encryptionContentAdapter.fromJson(it)?.algorithm
-                            }
-
-                    obj.setString(RoomSummaryEntityFields.E2E_ALGORITHM, algorithm)
-                    obj.setBoolean(RoomSummaryEntityFields.IS_ENCRYPTED, encryptionEvent != null)
-                    encryptionEventRoot?.getLong(EventEntityFields.ORIGIN_SERVER_TS)?.let {
-                        obj.setLong(RoomSummaryEntityFields.ENCRYPTION_EVENT_TS, it)
-                    }
-                }
->>>>>>> f8afe04a
     }
 }