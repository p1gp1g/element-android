/*
 * Copyright 2022 The Matrix.org Foundation C.I.C.
 *
 * Licensed under the Apache License, Version 2.0 (the "License");
 * you may not use this file except in compliance with the License.
 * You may obtain a copy of the License at
 *
 *     http://www.apache.org/licenses/LICENSE-2.0
 *
 * Unless required by applicable law or agreed to in writing, software
 * distributed under the License is distributed on an "AS IS" BASIS,
 * WITHOUT WARRANTIES OR CONDITIONS OF ANY KIND, either express or implied.
 * See the License for the specific language governing permissions and
 * limitations under the License.
 */

package org.matrix.android.sdk.internal.crypto

import android.util.Log
import androidx.test.filters.LargeTest
import kotlinx.coroutines.delay
import org.amshove.kluent.fail
import org.amshove.kluent.internal.assertEquals
import org.junit.Assert
import org.junit.FixMethodOrder
import org.junit.Ignore
import org.junit.Rule
import org.junit.Test
import org.junit.runner.RunWith
import org.junit.runners.JUnit4
import org.junit.runners.MethodSorters
import org.matrix.android.sdk.InstrumentedTest
import org.matrix.android.sdk.api.session.Session
import org.matrix.android.sdk.api.session.crypto.MXCryptoError
import org.matrix.android.sdk.api.session.crypto.RequestResult
import org.matrix.android.sdk.api.session.crypto.keysbackup.KeysVersion
import org.matrix.android.sdk.api.session.crypto.keysbackup.KeysVersionResult
import org.matrix.android.sdk.api.session.crypto.keysbackup.MegolmBackupCreationInfo
import org.matrix.android.sdk.api.session.crypto.model.CryptoDeviceInfo
import org.matrix.android.sdk.api.session.crypto.model.ImportRoomKeysResult
import org.matrix.android.sdk.api.session.crypto.verification.IncomingSasVerificationTransaction
import org.matrix.android.sdk.api.session.crypto.verification.OutgoingSasVerificationTransaction
import org.matrix.android.sdk.api.session.crypto.verification.PendingVerificationRequest
import org.matrix.android.sdk.api.session.crypto.verification.VerificationMethod
import org.matrix.android.sdk.api.session.crypto.verification.VerificationService
import org.matrix.android.sdk.api.session.crypto.verification.VerificationTransaction
import org.matrix.android.sdk.api.session.events.model.EventType
import org.matrix.android.sdk.api.session.events.model.content.EncryptedEventContent
import org.matrix.android.sdk.api.session.events.model.content.WithHeldCode
import org.matrix.android.sdk.api.session.events.model.toModel
import org.matrix.android.sdk.api.session.getRoom
import org.matrix.android.sdk.api.session.getRoomSummary
import org.matrix.android.sdk.api.session.room.Room
import org.matrix.android.sdk.api.session.room.failure.JoinRoomFailure
import org.matrix.android.sdk.api.session.room.getTimelineEvent
import org.matrix.android.sdk.api.session.room.model.Membership
import org.matrix.android.sdk.api.session.room.model.message.MessageContent
import org.matrix.android.sdk.api.session.room.send.SendState
import org.matrix.android.sdk.api.session.room.timeline.TimelineSettings
import org.matrix.android.sdk.common.CommonTestHelper
import org.matrix.android.sdk.common.CryptoTestHelper
import org.matrix.android.sdk.common.RetryTestRule
import org.matrix.android.sdk.common.SessionTestParams
import org.matrix.android.sdk.common.TestConstants
import org.matrix.android.sdk.common.TestMatrixCallback
import org.matrix.android.sdk.mustFail
import java.util.concurrent.CountDownLatch

@RunWith(JUnit4::class)
@FixMethodOrder(MethodSorters.JVM)
@LargeTest
<<<<<<< HEAD
@Ignore
=======
@Ignore("This test fails with an unhandled exception thrown from a coroutine which terminates the entire test run.")
>>>>>>> f5b4e897
class E2eeSanityTests : InstrumentedTest {

    @get:Rule val rule = RetryTestRule(3)

    /**
     * Simple test that create an e2ee room.
     * Some new members are added, and a message is sent.
     * We check that the message is e2e and can be decrypted.
     *
     * Additional users join, we check that they can't decrypt history
     *
     * Alice sends a new message, then check that the new one can be decrypted
     */
    @Test
    fun testSendingE2EEMessages() {
        val testHelper = CommonTestHelper(context())
        val cryptoTestHelper = CryptoTestHelper(testHelper)

        val cryptoTestData = cryptoTestHelper.doE2ETestWithAliceAndBobInARoom(true)
        val aliceSession = cryptoTestData.firstSession
        val e2eRoomID = cryptoTestData.roomId

        val aliceRoomPOV = aliceSession.getRoom(e2eRoomID)!!
        // we want to disable key gossiping to just check initial sending of keys
        aliceSession.cryptoService().enableKeyGossiping(false)
        cryptoTestData.secondSession?.cryptoService()?.enableKeyGossiping(false)

        // add some more users and invite them
        val otherAccounts = listOf("benoit", "valere", "ganfra") // , "adam", "manu")
                .map {
                    testHelper.createAccount(it, SessionTestParams(true)).also {
                        it.cryptoService().enableKeyGossiping(false)
                    }
                }

        Log.v("#E2E TEST", "All accounts created")
        // we want to invite them in the room
        otherAccounts.forEach {
            testHelper.runBlockingTest {
                Log.v("#E2E TEST", "Alice invites ${it.myUserId}")
                aliceRoomPOV.membershipService().invite(it.myUserId)
            }
        }

        // All user should accept invite
        otherAccounts.forEach { otherSession ->
            waitForAndAcceptInviteInRoom(testHelper, otherSession, e2eRoomID)
            Log.v("#E2E TEST", "${otherSession.myUserId} joined room $e2eRoomID")
        }

        // check that alice see them as joined (not really necessary?)
        ensureMembersHaveJoined(testHelper, aliceSession, otherAccounts, e2eRoomID)

        Log.v("#E2E TEST", "All users have joined the room")
        Log.v("#E2E TEST", "Alice is sending the message")

        val text = "This is my message"
        val sentEventId: String? = sendMessageInRoom(testHelper, aliceRoomPOV, text)
        //        val sentEvent = testHelper.sendTextMessage(aliceRoomPOV, "Hello all", 1).first()
        Assert.assertTrue("Message should be sent", sentEventId != null)

        // All should be able to decrypt
        otherAccounts.forEach { otherSession ->
            testHelper.waitWithLatch { latch ->
                testHelper.retryPeriodicallyWithLatch(latch) {
                    val timeLineEvent = otherSession.getRoom(e2eRoomID)?.getTimelineEvent(sentEventId!!)
                    timeLineEvent != null &&
                            timeLineEvent.isEncrypted() &&
                            timeLineEvent.root.getClearType() == EventType.MESSAGE
                }
            }
        }

        // Add a new user to the room, and check that he can't decrypt
        val newAccount = listOf("adam") // , "adam", "manu")
                .map {
                    testHelper.createAccount(it, SessionTestParams(true))
                }

        newAccount.forEach {
            testHelper.runBlockingTest {
                Log.v("#E2E TEST", "Alice invites ${it.myUserId}")
                aliceRoomPOV.membershipService().invite(it.myUserId)
            }
        }

        newAccount.forEach {
            waitForAndAcceptInviteInRoom(testHelper, it, e2eRoomID)
        }

        ensureMembersHaveJoined(testHelper, aliceSession, newAccount, e2eRoomID)

        // wait a bit
        testHelper.runBlockingTest {
            delay(3_000)
        }

        // check that messages are encrypted (uisi)
        newAccount.forEach { otherSession ->
            testHelper.waitWithLatch { latch ->
                testHelper.retryPeriodicallyWithLatch(latch) {
                    val timelineEvent = otherSession.getRoom(e2eRoomID)?.getTimelineEvent(sentEventId!!).also {
                        Log.v("#E2E TEST", "Event seen by new user ${it?.root?.getClearType()}|${it?.root?.mCryptoError}")
                    }
                    timelineEvent != null &&
                            timelineEvent.root.getClearType() == EventType.ENCRYPTED &&
                            timelineEvent.root.mCryptoError == MXCryptoError.ErrorType.UNKNOWN_INBOUND_SESSION_ID
                }
            }
        }

        // Let alice send a new message
        Log.v("#E2E TEST", "Alice sends a new message")

        val secondMessage = "2 This is my message"
        val secondSentEventId: String? = sendMessageInRoom(testHelper, aliceRoomPOV, secondMessage)

        // new members should be able to decrypt it
        newAccount.forEach { otherSession ->
            testHelper.waitWithLatch { latch ->
                testHelper.retryPeriodicallyWithLatch(latch) {
                    val timelineEvent = otherSession.getRoom(e2eRoomID)?.getTimelineEvent(secondSentEventId!!).also {
                        Log.v("#E2E TEST", "Second Event seen by new user ${it?.root?.getClearType()}|${it?.root?.mCryptoError}")
                    }
                    timelineEvent != null &&
                            timelineEvent.root.getClearType() == EventType.MESSAGE &&
                            secondMessage == timelineEvent.root.getClearContent().toModel<MessageContent>()?.body
                }
            }
        }

        otherAccounts.forEach {
            testHelper.signOutAndClose(it)
        }
        newAccount.forEach { testHelper.signOutAndClose(it) }

        cryptoTestData.cleanUp(testHelper)
    }

    @Test
    fun testKeyGossipingIsEnabledByDefault() {
        val testHelper = CommonTestHelper(context())
        val session = testHelper.createAccount("alice", SessionTestParams(true))
        Assert.assertTrue("Key gossiping should be enabled by default", session.cryptoService().isKeyGossipingEnabled())
        testHelper.signOutAndClose(session)
    }

    /**
     * Quick test for basic key backup
     * 1. Create e2e between Alice and Bob
     * 2. Alice sends 3 messages, using 3 different sessions
     * 3. Ensure bob can decrypt
     * 4. Create backup for bob and upload keys
     *
     * 5. Sign out alice and bob to ensure no gossiping will happen
     *
     * 6. Let bob sign in with a new session
     * 7. Ensure history is UISI
     * 8. Import backup
     * 9. Check that new session can decrypt
     */
    @Test
    fun testBasicBackupImport() {
        val testHelper = CommonTestHelper(context())
        val cryptoTestHelper = CryptoTestHelper(testHelper)

        val cryptoTestData = cryptoTestHelper.doE2ETestWithAliceAndBobInARoom(true)
        val aliceSession = cryptoTestData.firstSession
        val bobSession = cryptoTestData.secondSession!!
        val e2eRoomID = cryptoTestData.roomId

        Log.v("#E2E TEST", "Create and start key backup for bob ...")
        val bobKeysBackupService = bobSession.cryptoService().keysBackupService()
        val keyBackupPassword = "FooBarBaz"
        val megolmBackupCreationInfo = testHelper.doSync<MegolmBackupCreationInfo> {
            bobKeysBackupService.prepareKeysBackupVersion(keyBackupPassword, null, it)
        }
        val version = testHelper.doSync<KeysVersion> {
            bobKeysBackupService.createKeysBackupVersion(megolmBackupCreationInfo, it)
        }
        Log.v("#E2E TEST", "... Key backup started and enabled for bob")
        // Bob session should now have

        val aliceRoomPOV = aliceSession.getRoom(e2eRoomID)!!

        // let's send a few message to bob
        val sentEventIds = mutableListOf<String>()
        val messagesText = listOf("1. Hello", "2. Bob", "3. Good morning")
        messagesText.forEach { text ->
            val sentEventId = sendMessageInRoom(testHelper, aliceRoomPOV, text)!!.also {
                sentEventIds.add(it)
            }

            testHelper.waitWithLatch { latch ->
                testHelper.retryPeriodicallyWithLatch(latch) {
                    val timeLineEvent = bobSession.getRoom(e2eRoomID)?.getTimelineEvent(sentEventId)
                    timeLineEvent != null &&
                            timeLineEvent.isEncrypted() &&
                            timeLineEvent.root.getClearType() == EventType.MESSAGE
                }
            }
            // we want more so let's discard the session
            aliceSession.cryptoService().discardOutboundSession(e2eRoomID)

            testHelper.runBlockingTest {
                delay(1_000)
            }
        }
        Log.v("#E2E TEST", "Bob received all and can decrypt")

        // Let's wait a bit to be sure that bob has backed up the session

        Log.v("#E2E TEST", "Force key backup for Bob...")
        testHelper.waitWithLatch { latch ->
            bobKeysBackupService.backupAllGroupSessions(
                    null,
                    TestMatrixCallback(latch, true)
            )
        }
        Log.v("#E2E TEST", "... Key backup done for Bob")

        // Now lets logout both alice and bob to ensure that we won't have any gossiping

        val bobUserId = bobSession.myUserId
        Log.v("#E2E TEST", "Logout alice and bob...")
        testHelper.signOutAndClose(aliceSession)
        testHelper.signOutAndClose(bobSession)
        Log.v("#E2E TEST", "..Logout alice and bob...")

        testHelper.runBlockingTest {
            delay(1_000)
        }

        // Create a new session for bob
        Log.v("#E2E TEST", "Create a new session for Bob")
        val newBobSession = testHelper.logIntoAccount(bobUserId, SessionTestParams(true))

        // check that bob can't currently decrypt
        Log.v("#E2E TEST", "check that bob can't currently decrypt")
        sentEventIds.forEach { sentEventId ->
            testHelper.waitWithLatch { latch ->
                testHelper.retryPeriodicallyWithLatch(latch) {
                    val timelineEvent = newBobSession.getRoom(e2eRoomID)?.getTimelineEvent(sentEventId)?.also {
                        Log.v("#E2E TEST", "Event seen by new user ${it.root.getClearType()}|${it.root.mCryptoError}")
                    }
                    timelineEvent != null &&
                            timelineEvent.root.getClearType() == EventType.ENCRYPTED
                }
            }
        }
        // after initial sync events are not decrypted, so we have to try manually
        cryptoTestHelper.ensureCannotDecrypt(sentEventIds, newBobSession, e2eRoomID, MXCryptoError.ErrorType.UNKNOWN_INBOUND_SESSION_ID)

        // Let's now import keys from backup

        newBobSession.cryptoService().keysBackupService().let { kbs ->
            val keyVersionResult = testHelper.doSync<KeysVersionResult?> {
                kbs.getVersion(version.version, it)
            }

            val importedResult = testHelper.doSync<ImportRoomKeysResult> {
                kbs.restoreKeyBackupWithPassword(
                        keyVersionResult!!,
                        keyBackupPassword,
                        null,
                        null,
                        null,
                        it
                )
            }

            assertEquals(3, importedResult.totalNumberOfKeys)
        }

        // ensure bob can now decrypt
        cryptoTestHelper.ensureCanDecrypt(sentEventIds, newBobSession, e2eRoomID, messagesText)

        testHelper.signOutAndClose(newBobSession)
    }

    /**
     * Check that a new verified session that was not supposed to get the keys initially will
     * get them from an older one.
     */
    @Test
    fun testSimpleGossip() {
        val testHelper = CommonTestHelper(context())
        val cryptoTestHelper = CryptoTestHelper(testHelper)

        val cryptoTestData = cryptoTestHelper.doE2ETestWithAliceAndBobInARoom(true)
        val aliceSession = cryptoTestData.firstSession
        val bobSession = cryptoTestData.secondSession!!
        val e2eRoomID = cryptoTestData.roomId

        val aliceRoomPOV = aliceSession.getRoom(e2eRoomID)!!

        // let's send a few message to bob
        val sentEventIds = mutableListOf<String>()
        val messagesText = listOf("1. Hello", "2. Bob")

        Log.v("#E2E TEST", "Alice sends some messages")
        messagesText.forEach { text ->
            val sentEventId = sendMessageInRoom(testHelper, aliceRoomPOV, text)!!.also {
                sentEventIds.add(it)
            }

            testHelper.waitWithLatch { latch ->
                testHelper.retryPeriodicallyWithLatch(latch) {
                    val timeLineEvent = bobSession.getRoom(e2eRoomID)?.getTimelineEvent(sentEventId)
                    timeLineEvent != null &&
                            timeLineEvent.isEncrypted() &&
                            timeLineEvent.root.getClearType() == EventType.MESSAGE
                }
            }
        }

        // Ensure bob can decrypt
        ensureIsDecrypted(testHelper, sentEventIds, bobSession, e2eRoomID)

        // Let's now add a new bob session
        // Create a new session for bob
        Log.v("#E2E TEST", "Create a new session for Bob")
        val newBobSession = testHelper.logIntoAccount(bobSession.myUserId, SessionTestParams(true))

        // check that new bob can't currently decrypt
        Log.v("#E2E TEST", "check that new bob can't currently decrypt")

        cryptoTestHelper.ensureCannotDecrypt(sentEventIds, newBobSession, e2eRoomID, null)
//        newBobSession.cryptoService().getOutgoingRoomKeyRequests()
//                .firstOrNull {
//                    it.sessionId ==
//                }

        // Try to request
        sentEventIds.forEach { sentEventId ->
            val event = newBobSession.getRoom(e2eRoomID)!!.getTimelineEvent(sentEventId)!!.root
            newBobSession.cryptoService().requestRoomKeyForEvent(event)
        }

        // wait a bit
        // we need to wait a couple of syncs to let sharing occurs
//        testHelper.waitFewSyncs(newBobSession, 6)

        // Ensure that new bob still can't decrypt (keys must have been withheld)
        sentEventIds.forEach { sentEventId ->
            val megolmSessionId = newBobSession.getRoom(e2eRoomID)!!
                    .getTimelineEvent(sentEventId)!!
                    .root.content.toModel<EncryptedEventContent>()!!.sessionId
            testHelper.waitWithLatch { latch ->
                testHelper.retryPeriodicallyWithLatch(latch) {
                    val aliceReply = newBobSession.cryptoService().getOutgoingRoomKeyRequests()
                            .first {
                                it.sessionId == megolmSessionId &&
                                        it.roomId == e2eRoomID
                            }
                            .results.also {
                                Log.w("##TEST", "result list is $it")
                            }
                            .firstOrNull { it.userId == aliceSession.myUserId }
                            ?.result
                    aliceReply != null &&
                            aliceReply is RequestResult.Failure &&
                            WithHeldCode.UNAUTHORISED == aliceReply.code
                }
            }
        }

        cryptoTestHelper.ensureCannotDecrypt(sentEventIds, newBobSession, e2eRoomID, null)

        // Now mark new bob session as verified

        bobSession.cryptoService().verificationService().markedLocallyAsManuallyVerified(newBobSession.myUserId, newBobSession.sessionParams.deviceId!!)
        newBobSession.cryptoService().verificationService().markedLocallyAsManuallyVerified(bobSession.myUserId, bobSession.sessionParams.deviceId!!)

        // now let new session re-request
        sentEventIds.forEach { sentEventId ->
            val event = newBobSession.getRoom(e2eRoomID)!!.getTimelineEvent(sentEventId)!!.root
            newBobSession.cryptoService().reRequestRoomKeyForEvent(event)
        }

        cryptoTestHelper.ensureCanDecrypt(sentEventIds, newBobSession, e2eRoomID, messagesText)

        cryptoTestData.cleanUp(testHelper)
        testHelper.signOutAndClose(newBobSession)
    }

    /**
     * Test that if a better key is forwarded (lower index, it is then used)
     */
    @Test
    fun testForwardBetterKey() {
        val testHelper = CommonTestHelper(context())
        val cryptoTestHelper = CryptoTestHelper(testHelper)

        val cryptoTestData = cryptoTestHelper.doE2ETestWithAliceAndBobInARoom(true)
        val aliceSession = cryptoTestData.firstSession
        val bobSessionWithBetterKey = cryptoTestData.secondSession!!
        val e2eRoomID = cryptoTestData.roomId

        val aliceRoomPOV = aliceSession.getRoom(e2eRoomID)!!

        // let's send a few message to bob
        var firstEventId: String
        val firstMessage = "1. Hello"

        Log.v("#E2E TEST", "Alice sends some messages")
        firstMessage.let { text ->
            firstEventId = sendMessageInRoom(testHelper, aliceRoomPOV, text)!!

            testHelper.waitWithLatch { latch ->
                testHelper.retryPeriodicallyWithLatch(latch) {
                    val timeLineEvent = bobSessionWithBetterKey.getRoom(e2eRoomID)?.getTimelineEvent(firstEventId)
                    timeLineEvent != null &&
                            timeLineEvent.isEncrypted() &&
                            timeLineEvent.root.getClearType() == EventType.MESSAGE
                }
            }
        }

        // Ensure bob can decrypt
        ensureIsDecrypted(testHelper, listOf(firstEventId), bobSessionWithBetterKey, e2eRoomID)

        // Let's add a new unverified session from bob
        val newBobSession = testHelper.logIntoAccount(bobSessionWithBetterKey.myUserId, SessionTestParams(true))

        // check that new bob can't currently decrypt
        Log.v("#E2E TEST", "check that new bob can't currently decrypt")
        cryptoTestHelper.ensureCannotDecrypt(listOf(firstEventId), newBobSession, e2eRoomID, null)

        // Now let alice send a new message. this time the new bob session will be able to decrypt
        var secondEventId: String
        val secondMessage = "2. New Device?"

        Log.v("#E2E TEST", "Alice sends some messages")
        secondMessage.let { text ->
            secondEventId = sendMessageInRoom(testHelper, aliceRoomPOV, text)!!

            testHelper.waitWithLatch { latch ->
                testHelper.retryPeriodicallyWithLatch(latch) {
                    val timeLineEvent = newBobSession.getRoom(e2eRoomID)?.getTimelineEvent(secondEventId)
                    timeLineEvent != null &&
                            timeLineEvent.isEncrypted() &&
                            timeLineEvent.root.getClearType() == EventType.MESSAGE
                }
            }
        }

        // check that both messages have same sessionId (it's just that we don't have index 0)
        val firstEventNewBobPov = newBobSession.getRoom(e2eRoomID)?.getTimelineEvent(firstEventId)
        val secondEventNewBobPov = newBobSession.getRoom(e2eRoomID)?.getTimelineEvent(secondEventId)

        val firstSessionId = firstEventNewBobPov!!.root.content.toModel<EncryptedEventContent>()!!.sessionId!!
        val secondSessionId = secondEventNewBobPov!!.root.content.toModel<EncryptedEventContent>()!!.sessionId!!

        Assert.assertTrue("Should be the same session id", firstSessionId == secondSessionId)

        // Confirm we can decrypt one but not the other
        testHelper.runBlockingTest {
            mustFail(message = "Should not be able to decrypt event") {
                newBobSession.cryptoService().decryptEvent(firstEventNewBobPov.root, "")
            }
        }

        testHelper.runBlockingTest {
            try {
                newBobSession.cryptoService().decryptEvent(secondEventNewBobPov.root, "")
            } catch (error: MXCryptoError) {
                fail("Should be able to decrypt event")
            }
        }

        // Now let's verify bobs session, and re-request keys
        bobSessionWithBetterKey.cryptoService()
                .verificationService()
                .markedLocallyAsManuallyVerified(newBobSession.myUserId, newBobSession.sessionParams.deviceId!!)

        newBobSession.cryptoService()
                .verificationService()
                .markedLocallyAsManuallyVerified(bobSessionWithBetterKey.myUserId, bobSessionWithBetterKey.sessionParams.deviceId!!)

        // now let new session request
        newBobSession.cryptoService().reRequestRoomKeyForEvent(firstEventNewBobPov.root)

        // We need to wait for the key request to be sent out and then a reply to be received

        // old session should have shared the key at earliest known index now
        // we should be able to decrypt both
        testHelper.waitWithLatch {
            testHelper.retryPeriodicallyWithLatch(it) {
                val canDecryptFirst = try {
                    testHelper.runBlockingTest {
                        newBobSession.cryptoService().decryptEvent(firstEventNewBobPov.root, "")
                    }
                    true
                } catch (error: MXCryptoError) {
                    false
                }
                val canDecryptSecond = try {
                    testHelper.runBlockingTest {
                        newBobSession.cryptoService().decryptEvent(secondEventNewBobPov.root, "")
                    }
                    true
                } catch (error: MXCryptoError) {
                    false
                }
                canDecryptFirst && canDecryptSecond
            }
        }

        testHelper.signOutAndClose(aliceSession)
        testHelper.signOutAndClose(bobSessionWithBetterKey)
        testHelper.signOutAndClose(newBobSession)
    }

    private fun sendMessageInRoom(testHelper: CommonTestHelper, aliceRoomPOV: Room, text: String): String? {
        aliceRoomPOV.sendService().sendTextMessage(text)
        var sentEventId: String? = null
        testHelper.waitWithLatch(4 * TestConstants.timeOutMillis) { latch ->
            val timeline = aliceRoomPOV.timelineService().createTimeline(null, TimelineSettings(60))
            timeline.start()
            testHelper.retryPeriodicallyWithLatch(latch) {
                val decryptedMsg = timeline.getSnapshot()
                        .filter { it.root.getClearType() == EventType.MESSAGE }
                        .also { list ->
                            val message = list.joinToString(",", "[", "]") { "${it.root.type}|${it.root.sendState}" }
                            Log.v("#E2E TEST", "Timeline snapshot is $message")
                        }
                        .filter { it.root.sendState == SendState.SYNCED }
                        .firstOrNull { it.root.getClearContent().toModel<MessageContent>()?.body?.startsWith(text) == true }
                sentEventId = decryptedMsg?.eventId
                decryptedMsg != null
            }

            timeline.dispose()
        }
        return sentEventId
    }

    /**
     * Test that if a better key is forwared (lower index, it is then used)
     */
    @Test
    fun testSelfInteractiveVerificationAndGossip() {
        val testHelper = CommonTestHelper(context())
        val cryptoTestHelper = CryptoTestHelper(testHelper)

        val aliceSession = testHelper.createAccount("alice", SessionTestParams(true))
        cryptoTestHelper.bootstrapSecurity(aliceSession)

        // now let's create a new login from alice

        val aliceNewSession = testHelper.logIntoAccount(aliceSession.myUserId, SessionTestParams(true))

        val oldCompleteLatch = CountDownLatch(1)
        lateinit var oldCode: String
        aliceSession.cryptoService().verificationService().addListener(object : VerificationService.Listener {

            override fun verificationRequestUpdated(pr: PendingVerificationRequest) {
                val readyInfo = pr.readyInfo
                if (readyInfo != null) {
                    aliceSession.cryptoService().verificationService().beginKeyVerification(
                            VerificationMethod.SAS,
                            aliceSession.myUserId,
                            readyInfo.fromDevice,
                            readyInfo.transactionId

                    )
                }
            }

            override fun transactionUpdated(tx: VerificationTransaction) {
                Log.d("##TEST", "exitsingPov: $tx")
                val sasTx = tx as OutgoingSasVerificationTransaction
                when (sasTx.uxState) {
                    OutgoingSasVerificationTransaction.UxState.SHOW_SAS -> {
                        // for the test we just accept?
                        oldCode = sasTx.getDecimalCodeRepresentation()
                        sasTx.userHasVerifiedShortCode()
                    }
                    OutgoingSasVerificationTransaction.UxState.VERIFIED -> {
                        // we can release this latch?
                        oldCompleteLatch.countDown()
                    }
                    else                                                -> Unit
                }
            }
        })

        val newCompleteLatch = CountDownLatch(1)
        lateinit var newCode: String
        aliceNewSession.cryptoService().verificationService().addListener(object : VerificationService.Listener {

            override fun verificationRequestCreated(pr: PendingVerificationRequest) {
                // let's ready
                aliceNewSession.cryptoService().verificationService().readyPendingVerification(
                        listOf(VerificationMethod.SAS, VerificationMethod.QR_CODE_SCAN, VerificationMethod.QR_CODE_SHOW),
                        aliceSession.myUserId,
                        pr.transactionId!!
                )
            }

            var matchOnce = true
            override fun transactionUpdated(tx: VerificationTransaction) {
                Log.d("##TEST", "newPov: $tx")

                val sasTx = tx as IncomingSasVerificationTransaction
                when (sasTx.uxState) {
                    IncomingSasVerificationTransaction.UxState.SHOW_ACCEPT -> {
                        // no need to accept as there was a request first it will auto accept
                    }
                    IncomingSasVerificationTransaction.UxState.SHOW_SAS    -> {
                        if (matchOnce) {
                            sasTx.userHasVerifiedShortCode()
                            newCode = sasTx.getDecimalCodeRepresentation()
                            matchOnce = false
                        }
                    }
                    IncomingSasVerificationTransaction.UxState.VERIFIED    -> {
                        newCompleteLatch.countDown()
                    }
                    else                                                   -> Unit
                }
            }
        })

        // initiate self verification
        aliceSession.cryptoService().verificationService().requestKeyVerification(
                listOf(VerificationMethod.SAS, VerificationMethod.QR_CODE_SCAN, VerificationMethod.QR_CODE_SHOW),
                aliceNewSession.myUserId,
                listOf(aliceNewSession.sessionParams.deviceId!!)
        )
        testHelper.await(oldCompleteLatch)
        testHelper.await(newCompleteLatch)
        assertEquals("Decimal code should have matched", oldCode, newCode)

        // Assert that devices are verified
        val newDeviceFromOldPov: CryptoDeviceInfo? = aliceSession.cryptoService().getDeviceInfo(aliceSession.myUserId, aliceNewSession.sessionParams.deviceId)
        val oldDeviceFromNewPov: CryptoDeviceInfo? = aliceSession.cryptoService().getDeviceInfo(aliceSession.myUserId, aliceSession.sessionParams.deviceId)

        Assert.assertTrue("new device should be verified from old point of view", newDeviceFromOldPov!!.isVerified)
        Assert.assertTrue("old device should be verified from new point of view", oldDeviceFromNewPov!!.isVerified)

        // wait for secret gossiping to happen
        testHelper.waitWithLatch { latch ->
            testHelper.retryPeriodicallyWithLatch(latch) {
                aliceNewSession.cryptoService().crossSigningService().allPrivateKeysKnown()
            }
        }

        testHelper.waitWithLatch { latch ->
            testHelper.retryPeriodicallyWithLatch(latch) {
                aliceNewSession.cryptoService().keysBackupService().getKeyBackupRecoveryKeyInfo() != null
            }
        }

        assertEquals(
                "MSK Private parts should be the same",
                aliceSession.cryptoService().crossSigningService().getCrossSigningPrivateKeys()!!.master,
                aliceNewSession.cryptoService().crossSigningService().getCrossSigningPrivateKeys()!!.master
        )
        assertEquals(
                "USK Private parts should be the same",
                aliceSession.cryptoService().crossSigningService().getCrossSigningPrivateKeys()!!.user,
                aliceNewSession.cryptoService().crossSigningService().getCrossSigningPrivateKeys()!!.user
        )

        assertEquals(
                "SSK Private parts should be the same",
                aliceSession.cryptoService().crossSigningService().getCrossSigningPrivateKeys()!!.selfSigned,
                aliceNewSession.cryptoService().crossSigningService().getCrossSigningPrivateKeys()!!.selfSigned
        )

        // Let's check that we have the megolm backup key
        assertEquals(
                "Megolm key should be the same",
                aliceSession.cryptoService().keysBackupService().getKeyBackupRecoveryKeyInfo()!!.recoveryKey,
                aliceNewSession.cryptoService().keysBackupService().getKeyBackupRecoveryKeyInfo()!!.recoveryKey
        )
        assertEquals(
                "Megolm version should be the same",
                aliceSession.cryptoService().keysBackupService().getKeyBackupRecoveryKeyInfo()!!.version,
                aliceNewSession.cryptoService().keysBackupService().getKeyBackupRecoveryKeyInfo()!!.version
        )

        testHelper.signOutAndClose(aliceSession)
        testHelper.signOutAndClose(aliceNewSession)
    }

    private fun ensureMembersHaveJoined(testHelper: CommonTestHelper, aliceSession: Session, otherAccounts: List<Session>, e2eRoomID: String) {
        testHelper.waitWithLatch { latch ->
            testHelper.retryPeriodicallyWithLatch(latch) {
                otherAccounts.map {
                    aliceSession.roomService().getRoomMember(it.myUserId, e2eRoomID)?.membership
                }.all {
                    it == Membership.JOIN
                }
            }
        }
    }

    private fun waitForAndAcceptInviteInRoom(testHelper: CommonTestHelper, otherSession: Session, e2eRoomID: String) {
        testHelper.waitWithLatch { latch ->
            testHelper.retryPeriodicallyWithLatch(latch) {
                val roomSummary = otherSession.getRoomSummary(e2eRoomID)
                (roomSummary != null && roomSummary.membership == Membership.INVITE).also {
                    if (it) {
                        Log.v("#E2E TEST", "${otherSession.myUserId} can see the invite from alice")
                    }
                }
            }
        }

        // not sure why it's taking so long :/
        testHelper.runBlockingTest(90_000) {
            Log.v("#E2E TEST", "${otherSession.myUserId} tries to join room $e2eRoomID")
            try {
                otherSession.roomService().joinRoom(e2eRoomID)
            } catch (ex: JoinRoomFailure.JoinedWithTimeout) {
                // it's ok we will wait after
            }
        }

        Log.v("#E2E TEST", "${otherSession.myUserId} waiting for join echo ...")
        testHelper.waitWithLatch {
            testHelper.retryPeriodicallyWithLatch(it) {
                val roomSummary = otherSession.getRoomSummary(e2eRoomID)
                roomSummary != null && roomSummary.membership == Membership.JOIN
            }
        }
    }

    private fun ensureIsDecrypted(testHelper: CommonTestHelper, sentEventIds: List<String>, session: Session, e2eRoomID: String) {
        testHelper.waitWithLatch { latch ->
            sentEventIds.forEach { sentEventId ->
                testHelper.retryPeriodicallyWithLatch(latch) {
                    val timeLineEvent = session.getRoom(e2eRoomID)?.getTimelineEvent(sentEventId)
                    timeLineEvent != null &&
                            timeLineEvent.isEncrypted() &&
                            timeLineEvent.root.getClearType() == EventType.MESSAGE
                }
            }
        }
    }
}<|MERGE_RESOLUTION|>--- conflicted
+++ resolved
@@ -69,11 +69,7 @@
 @RunWith(JUnit4::class)
 @FixMethodOrder(MethodSorters.JVM)
 @LargeTest
-<<<<<<< HEAD
-@Ignore
-=======
 @Ignore("This test fails with an unhandled exception thrown from a coroutine which terminates the entire test run.")
->>>>>>> f5b4e897
 class E2eeSanityTests : InstrumentedTest {
 
     @get:Rule val rule = RetryTestRule(3)
