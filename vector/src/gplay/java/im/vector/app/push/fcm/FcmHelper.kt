/*
 * Copyright 2018 New Vector Ltd
 *
 * Licensed under the Apache License, Version 2.0 (the "License");
 * you may not use this file except in compliance with the License.
 * You may obtain a copy of the License at
 *
 *     http://www.apache.org/licenses/LICENSE-2.0
 *
 * Unless required by applicable law or agreed to in writing, software
 * distributed under the License is distributed on an "AS IS" BASIS,
 * WITHOUT WARRANTIES OR CONDITIONS OF ANY KIND, either express or implied.
 * See the License for the specific language governing permissions and
 * limitations under the License.
 */
package im.vector.app.push.fcm

import android.content.Context
import com.google.android.gms.common.ConnectionResult
import com.google.android.gms.common.GoogleApiAvailability

/**
 * This class store the FCM token in SharedPrefs and ensure this token is retrieved.
 * It has an alter ego in the fdroid variant.
 */
object FcmHelper {
<<<<<<< HEAD
=======
    private val PREFS_KEY_FCM_TOKEN = "FCM_TOKEN"

    fun isPushSupported(): Boolean = true

    /**
     * Retrieves the FCM registration token.
     *
     * @return the FCM token or null if not received from FCM
     */
    fun getFcmToken(context: Context): String? {
        return DefaultSharedPreferences.getInstance(context).getString(PREFS_KEY_FCM_TOKEN, null)
    }

    /**
     * Store FCM token to the SharedPrefs
     * TODO Store in realm
     *
     * @param context android context
     * @param token   the token to store
     */
    fun storeFcmToken(context: Context,
                      token: String?) {
        DefaultSharedPreferences.getInstance(context).edit {
            putString(PREFS_KEY_FCM_TOKEN, token)
        }
    }

    /**
     * onNewToken may not be called on application upgrade, so ensure my shared pref is set
     *
     * @param activity the first launch Activity
     */
    fun ensureFcmTokenIsRetrieved(activity: Activity, pushersManager: PushersManager, registerPusher: Boolean) {
        //        if (TextUtils.isEmpty(getFcmToken(activity))) {
        // 'app should always check the device for a compatible Google Play services APK before accessing Google Play services features'
        if (checkPlayServices(activity)) {
            try {
                FirebaseMessaging.getInstance().token
                        .addOnSuccessListener { token ->
                            storeFcmToken(activity, token)
                            if (registerPusher) {
                                pushersManager.enqueueRegisterPusherWithFcmKey(token)
                            }
                        }
                        .addOnFailureListener { e ->
                            Timber.e(e, "## ensureFcmTokenIsRetrieved() : failed")
                        }
            } catch (e: Throwable) {
                Timber.e(e, "## ensureFcmTokenIsRetrieved() : failed")
            }
        } else {
            Toast.makeText(activity, R.string.no_valid_google_play_services_apk, Toast.LENGTH_SHORT).show()
            Timber.e("No valid Google Play Services found. Cannot use FCM.")
        }
    }

>>>>>>> 1f74bc98
    /**
     * Check the device to make sure it has the Google Play Services APK.
     */
    fun isPlayServicesAvailable(context: Context): Boolean {
        val apiAvailability = GoogleApiAvailability.getInstance()
        val resultCode = apiAvailability.isGooglePlayServicesAvailable(context)
        return resultCode == ConnectionResult.SUCCESS
    }
}<|MERGE_RESOLUTION|>--- conflicted
+++ resolved
@@ -24,65 +24,7 @@
  * It has an alter ego in the fdroid variant.
  */
 object FcmHelper {
-<<<<<<< HEAD
-=======
-    private val PREFS_KEY_FCM_TOKEN = "FCM_TOKEN"
 
-    fun isPushSupported(): Boolean = true
-
-    /**
-     * Retrieves the FCM registration token.
-     *
-     * @return the FCM token or null if not received from FCM
-     */
-    fun getFcmToken(context: Context): String? {
-        return DefaultSharedPreferences.getInstance(context).getString(PREFS_KEY_FCM_TOKEN, null)
-    }
-
-    /**
-     * Store FCM token to the SharedPrefs
-     * TODO Store in realm
-     *
-     * @param context android context
-     * @param token   the token to store
-     */
-    fun storeFcmToken(context: Context,
-                      token: String?) {
-        DefaultSharedPreferences.getInstance(context).edit {
-            putString(PREFS_KEY_FCM_TOKEN, token)
-        }
-    }
-
-    /**
-     * onNewToken may not be called on application upgrade, so ensure my shared pref is set
-     *
-     * @param activity the first launch Activity
-     */
-    fun ensureFcmTokenIsRetrieved(activity: Activity, pushersManager: PushersManager, registerPusher: Boolean) {
-        //        if (TextUtils.isEmpty(getFcmToken(activity))) {
-        // 'app should always check the device for a compatible Google Play services APK before accessing Google Play services features'
-        if (checkPlayServices(activity)) {
-            try {
-                FirebaseMessaging.getInstance().token
-                        .addOnSuccessListener { token ->
-                            storeFcmToken(activity, token)
-                            if (registerPusher) {
-                                pushersManager.enqueueRegisterPusherWithFcmKey(token)
-                            }
-                        }
-                        .addOnFailureListener { e ->
-                            Timber.e(e, "## ensureFcmTokenIsRetrieved() : failed")
-                        }
-            } catch (e: Throwable) {
-                Timber.e(e, "## ensureFcmTokenIsRetrieved() : failed")
-            }
-        } else {
-            Toast.makeText(activity, R.string.no_valid_google_play_services_apk, Toast.LENGTH_SHORT).show()
-            Timber.e("No valid Google Play Services found. Cannot use FCM.")
-        }
-    }
-
->>>>>>> 1f74bc98
     /**
      * Check the device to make sure it has the Google Play Services APK.
      */
