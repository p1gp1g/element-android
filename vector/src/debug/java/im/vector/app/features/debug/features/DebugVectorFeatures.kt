/*
 * Copyright (c) 2021 New Vector Ltd
 *
 * Licensed under the Apache License, Version 2.0 (the "License");
 * you may not use this file except in compliance with the License.
 * You may obtain a copy of the License at
 *
 *     http://www.apache.org/licenses/LICENSE-2.0
 *
 * Unless required by applicable law or agreed to in writing, software
 * distributed under the License is distributed on an "AS IS" BASIS,
 * WITHOUT WARRANTIES OR CONDITIONS OF ANY KIND, either express or implied.
 * See the License for the specific language governing permissions and
 * limitations under the License.
 */

package im.vector.app.features.debug.features

import android.content.Context
import androidx.datastore.core.DataStore
import androidx.datastore.preferences.core.MutablePreferences
import androidx.datastore.preferences.core.Preferences
import androidx.datastore.preferences.core.booleanPreferencesKey
import androidx.datastore.preferences.core.edit
import androidx.datastore.preferences.core.stringPreferencesKey
import androidx.datastore.preferences.preferencesDataStore
import im.vector.app.features.DefaultVectorFeatures
import im.vector.app.features.VectorFeatures
import kotlinx.coroutines.flow.first
import kotlinx.coroutines.runBlocking
import kotlin.reflect.KClass

private val Context.dataStore: DataStore<Preferences> by preferencesDataStore(name = "debug_features")

class DebugVectorFeatures(
        context: Context,
        private val vectorFeatures: DefaultVectorFeatures
) : VectorFeatures {

    private val dataStore = context.dataStore

    override fun onboardingVariant(): VectorFeatures.OnboardingVariant {
        return readPreferences().getEnum<VectorFeatures.OnboardingVariant>() ?: vectorFeatures.onboardingVariant()
    }

    override fun isOnboardingAlreadyHaveAccountSplashEnabled(): Boolean = read(DebugFeatureKeys.onboardingAlreadyHaveAnAccount)
            ?: vectorFeatures.isOnboardingAlreadyHaveAccountSplashEnabled()

    override fun isOnboardingSplashCarouselEnabled(): Boolean = read(DebugFeatureKeys.onboardingSplashCarousel)
            ?: vectorFeatures.isOnboardingSplashCarouselEnabled()

    override fun isOnboardingUseCaseEnabled(): Boolean = read(DebugFeatureKeys.onboardingUseCase) ?: vectorFeatures.isOnboardingUseCaseEnabled()

    override fun isOnboardingPersonalizeEnabled(): Boolean = read(DebugFeatureKeys.onboardingPersonalize)
            ?: vectorFeatures.isOnboardingPersonalizeEnabled()

    override fun isOnboardingCombinedRegisterEnabled(): Boolean = read(DebugFeatureKeys.onboardingCombinedRegister)
            ?: vectorFeatures.isOnboardingCombinedRegisterEnabled()

    override fun isOnboardingCombinedLoginEnabled(): Boolean = read(DebugFeatureKeys.onboardingCombinedLogin)
            ?: vectorFeatures.isOnboardingCombinedLoginEnabled()

    override fun allowExternalUnifiedPushDistributors(): Boolean = read(DebugFeatureKeys.allowExternalUnifiedPushDistributors)
            ?: vectorFeatures.allowExternalUnifiedPushDistributors()

    override fun isScreenSharingEnabled(): Boolean = read(DebugFeatureKeys.screenSharing)
            ?: vectorFeatures.isScreenSharingEnabled()

<<<<<<< HEAD
    override fun shouldStartDmOnFirstMessage(): Boolean = read(DebugFeatureKeys.startDmOnFirstMsg)
            ?: vectorFeatures.shouldStartDmOnFirstMessage()
=======
    override fun forceUsageOfOpusEncoder(): Boolean = read(DebugFeatureKeys.forceUsageOfOpusEncoder)
            ?: vectorFeatures.forceUsageOfOpusEncoder()
>>>>>>> a806991e

    fun <T> override(value: T?, key: Preferences.Key<T>) = updatePreferences {
        if (value == null) {
            it.remove(key)
        } else {
            it[key] = value
        }
    }

    fun <T> hasOverride(key: Preferences.Key<T>) = readPreferences().contains(key)

    fun <T : Enum<T>> hasEnumOverride(type: KClass<T>) = readPreferences().containsEnum(type)

    fun <T : Enum<T>> overrideEnum(value: T?, type: KClass<T>) = updatePreferences {
        if (value == null) {
            it.removeEnum(type)
        } else {
            it.putEnum(value, type)
        }
    }

    private fun read(key: Preferences.Key<Boolean>): Boolean? = readPreferences()[key]

    private fun readPreferences() = runBlocking { dataStore.data.first() }

    private fun updatePreferences(block: (MutablePreferences) -> Unit) = runBlocking {
        dataStore.edit { block(it) }
    }
}

private fun <T : Enum<T>> MutablePreferences.removeEnum(type: KClass<T>) {
    remove(enumPreferencesKey(type))
}

private fun <T : Enum<T>> Preferences.containsEnum(type: KClass<T>) = contains(enumPreferencesKey(type))

private fun <T : Enum<T>> MutablePreferences.putEnum(value: T, type: KClass<T>) {
    this[enumPreferencesKey(type)] = value.name
}

private inline fun <reified T : Enum<T>> Preferences.getEnum(): T? {
    return get(enumPreferencesKey<T>())?.let { enumValueOf<T>(it) }
}

private inline fun <reified T : Enum<T>> enumPreferencesKey() = enumPreferencesKey(T::class)

private fun <T : Enum<T>> enumPreferencesKey(type: KClass<T>) = stringPreferencesKey("enum-${type.simpleName}")

object DebugFeatureKeys {
    val onboardingAlreadyHaveAnAccount = booleanPreferencesKey("onboarding-already-have-an-account")
    val onboardingSplashCarousel = booleanPreferencesKey("onboarding-splash-carousel")
    val onboardingUseCase = booleanPreferencesKey("onboarding-use-case")
    val onboardingPersonalize = booleanPreferencesKey("onboarding-personalize")
    val onboardingCombinedRegister = booleanPreferencesKey("onboarding-combined-register")
    val onboardingCombinedLogin = booleanPreferencesKey("onboarding-combined-login")
    val allowExternalUnifiedPushDistributors = booleanPreferencesKey("allow-external-unified-push-distributors")
    val liveLocationSharing = booleanPreferencesKey("live-location-sharing")
    val screenSharing = booleanPreferencesKey("screen-sharing")
<<<<<<< HEAD
    val startDmOnFirstMsg = booleanPreferencesKey("start-dm-on-first-msg")
=======
    val forceUsageOfOpusEncoder = booleanPreferencesKey("force-usage-of-opus-encoder")
>>>>>>> a806991e
}<|MERGE_RESOLUTION|>--- conflicted
+++ resolved
@@ -66,13 +66,11 @@
     override fun isScreenSharingEnabled(): Boolean = read(DebugFeatureKeys.screenSharing)
             ?: vectorFeatures.isScreenSharingEnabled()
 
-<<<<<<< HEAD
+    override fun forceUsageOfOpusEncoder(): Boolean = read(DebugFeatureKeys.forceUsageOfOpusEncoder)
+            ?: vectorFeatures.forceUsageOfOpusEncoder()
+
     override fun shouldStartDmOnFirstMessage(): Boolean = read(DebugFeatureKeys.startDmOnFirstMsg)
             ?: vectorFeatures.shouldStartDmOnFirstMessage()
-=======
-    override fun forceUsageOfOpusEncoder(): Boolean = read(DebugFeatureKeys.forceUsageOfOpusEncoder)
-            ?: vectorFeatures.forceUsageOfOpusEncoder()
->>>>>>> a806991e
 
     fun <T> override(value: T?, key: Preferences.Key<T>) = updatePreferences {
         if (value == null) {
@@ -131,9 +129,6 @@
     val allowExternalUnifiedPushDistributors = booleanPreferencesKey("allow-external-unified-push-distributors")
     val liveLocationSharing = booleanPreferencesKey("live-location-sharing")
     val screenSharing = booleanPreferencesKey("screen-sharing")
-<<<<<<< HEAD
+    val forceUsageOfOpusEncoder = booleanPreferencesKey("force-usage-of-opus-encoder")
     val startDmOnFirstMsg = booleanPreferencesKey("start-dm-on-first-msg")
-=======
-    val forceUsageOfOpusEncoder = booleanPreferencesKey("force-usage-of-opus-encoder")
->>>>>>> a806991e
 }