/*
 * Copyright 2019 New Vector Ltd
 *
 * Licensed under the Apache License, Version 2.0 (the "License");
 * you may not use this file except in compliance with the License.
 * You may obtain a copy of the License at
 *
 * http://www.apache.org/licenses/LICENSE-2.0
 *
 * Unless required by applicable law or agreed to in writing, software
 * distributed under the License is distributed on an "AS IS" BASIS,
 * WITHOUT WARRANTIES OR CONDITIONS OF ANY KIND, either express or implied.
 * See the License for the specific language governing permissions and
 * limitations under the License.
 *
 */

package im.vector.app.core.di

import androidx.fragment.app.Fragment
import androidx.fragment.app.FragmentFactory
import dagger.Binds
import dagger.Module
import dagger.hilt.InstallIn
import dagger.hilt.android.components.ActivityComponent
import dagger.multibindings.IntoMap
import im.vector.app.features.analytics.ui.consent.AnalyticsOptInFragment
import im.vector.app.features.attachments.preview.AttachmentsPreviewFragment
import im.vector.app.features.contactsbook.ContactsBookFragment
import im.vector.app.features.crypto.keysbackup.settings.KeysBackupSettingsFragment
import im.vector.app.features.crypto.quads.SharedSecuredStorageKeyFragment
import im.vector.app.features.crypto.quads.SharedSecuredStoragePassphraseFragment
import im.vector.app.features.crypto.quads.SharedSecuredStorageResetAllFragment
import im.vector.app.features.crypto.recover.BootstrapConclusionFragment
import im.vector.app.features.crypto.recover.BootstrapConfirmPassphraseFragment
import im.vector.app.features.crypto.recover.BootstrapEnterPassphraseFragment
import im.vector.app.features.crypto.recover.BootstrapMigrateBackupFragment
import im.vector.app.features.crypto.recover.BootstrapReAuthFragment
import im.vector.app.features.crypto.recover.BootstrapSaveRecoveryKeyFragment
import im.vector.app.features.crypto.recover.BootstrapSetupRecoveryKeyFragment
import im.vector.app.features.crypto.recover.BootstrapWaitingFragment
import im.vector.app.features.crypto.verification.QuadSLoadingFragment
import im.vector.app.features.crypto.verification.cancel.VerificationCancelFragment
import im.vector.app.features.crypto.verification.cancel.VerificationNotMeFragment
import im.vector.app.features.crypto.verification.choose.VerificationChooseMethodFragment
import im.vector.app.features.crypto.verification.conclusion.VerificationConclusionFragment
import im.vector.app.features.crypto.verification.emoji.VerificationEmojiCodeFragment
import im.vector.app.features.crypto.verification.qrconfirmation.VerificationQRWaitingFragment
import im.vector.app.features.crypto.verification.qrconfirmation.VerificationQrScannedByOtherFragment
import im.vector.app.features.crypto.verification.request.VerificationRequestFragment
import im.vector.app.features.devtools.RoomDevToolEditFragment
import im.vector.app.features.devtools.RoomDevToolFragment
import im.vector.app.features.devtools.RoomDevToolSendFormFragment
import im.vector.app.features.devtools.RoomDevToolStateEventListFragment
import im.vector.app.features.discovery.DiscoverySettingsFragment
import im.vector.app.features.discovery.change.SetIdentityServerFragment
import im.vector.app.features.home.HomeDetailFragment
import im.vector.app.features.home.HomeDrawerFragment
import im.vector.app.features.home.LoadingFragment
import im.vector.app.features.home.room.breadcrumbs.BreadcrumbsFragment
import im.vector.app.features.home.room.detail.TimelineFragment
import im.vector.app.features.home.room.detail.search.SearchFragment
import im.vector.app.features.home.room.list.RoomListFragment
import im.vector.app.features.home.room.threads.list.views.ThreadListFragment
import im.vector.app.features.login.LoginCaptchaFragment
import im.vector.app.features.login.LoginFragment
import im.vector.app.features.login.LoginGenericTextInputFormFragment
import im.vector.app.features.login.LoginResetPasswordFragment
import im.vector.app.features.login.LoginResetPasswordMailConfirmationFragment
import im.vector.app.features.login.LoginResetPasswordSuccessFragment
import im.vector.app.features.login.LoginServerSelectionFragment
import im.vector.app.features.login.LoginServerUrlFormFragment
import im.vector.app.features.login.LoginSignUpSignInSelectionFragment
import im.vector.app.features.login.LoginSplashFragment
import im.vector.app.features.login.LoginWaitForEmailFragment
import im.vector.app.features.login.LoginWebFragment
import im.vector.app.features.login.terms.LoginTermsFragment
import im.vector.app.features.login2.LoginCaptchaFragment2
import im.vector.app.features.login2.LoginFragmentSigninPassword2
import im.vector.app.features.login2.LoginFragmentSigninUsername2
import im.vector.app.features.login2.LoginFragmentSignupPassword2
import im.vector.app.features.login2.LoginFragmentSignupUsername2
import im.vector.app.features.login2.LoginFragmentToAny2
import im.vector.app.features.login2.LoginGenericTextInputFormFragment2
import im.vector.app.features.login2.LoginResetPasswordFragment2
import im.vector.app.features.login2.LoginResetPasswordMailConfirmationFragment2
import im.vector.app.features.login2.LoginResetPasswordSuccessFragment2
import im.vector.app.features.login2.LoginServerSelectionFragment2
import im.vector.app.features.login2.LoginServerUrlFormFragment2
import im.vector.app.features.login2.LoginSplashSignUpSignInSelectionFragment2
import im.vector.app.features.login2.LoginSsoOnlyFragment2
import im.vector.app.features.login2.LoginWaitForEmailFragment2
import im.vector.app.features.login2.LoginWebFragment2
import im.vector.app.features.login2.created.AccountCreatedFragment
import im.vector.app.features.login2.terms.LoginTermsFragment2
import im.vector.app.features.matrixto.MatrixToRoomSpaceFragment
import im.vector.app.features.matrixto.MatrixToUserFragment
import im.vector.app.features.pin.PinFragment
import im.vector.app.features.poll.create.CreatePollFragment
import im.vector.app.features.qrcode.QrCodeScannerFragment
import im.vector.app.features.reactions.EmojiChooserFragment
import im.vector.app.features.reactions.EmojiSearchResultFragment
import im.vector.app.features.roomdirectory.PublicRoomsFragment
import im.vector.app.features.roomdirectory.createroom.CreateRoomFragment
import im.vector.app.features.roomdirectory.picker.RoomDirectoryPickerFragment
import im.vector.app.features.roomdirectory.roompreview.RoomPreviewNoPreviewFragment
import im.vector.app.features.roommemberprofile.RoomMemberProfileFragment
import im.vector.app.features.roommemberprofile.devices.DeviceListFragment
import im.vector.app.features.roommemberprofile.devices.DeviceTrustInfoActionFragment
import im.vector.app.features.roomprofile.RoomProfileFragment
import im.vector.app.features.roomprofile.alias.RoomAliasFragment
import im.vector.app.features.roomprofile.banned.RoomBannedMemberListFragment
import im.vector.app.features.roomprofile.members.RoomMemberListFragment
import im.vector.app.features.roomprofile.notifications.RoomNotificationSettingsFragment
import im.vector.app.features.roomprofile.permissions.RoomPermissionsFragment
import im.vector.app.features.roomprofile.settings.RoomSettingsFragment
import im.vector.app.features.roomprofile.settings.joinrule.RoomJoinRuleFragment
import im.vector.app.features.roomprofile.settings.joinrule.advanced.RoomJoinRuleChooseRestrictedFragment
import im.vector.app.features.roomprofile.uploads.RoomUploadsFragment
import im.vector.app.features.roomprofile.uploads.files.RoomUploadsFilesFragment
import im.vector.app.features.roomprofile.uploads.media.RoomUploadsMediaFragment
import im.vector.app.features.settings.VectorSettingsGeneralFragment
import im.vector.app.features.settings.VectorSettingsHelpAboutFragment
import im.vector.app.features.settings.VectorSettingsLabsFragment
import im.vector.app.features.settings.VectorSettingsPinFragment
import im.vector.app.features.settings.VectorSettingsPreferencesFragment
import im.vector.app.features.settings.VectorSettingsSecurityPrivacyFragment
import im.vector.app.features.settings.account.deactivation.DeactivateAccountFragment
import im.vector.app.features.settings.crosssigning.CrossSigningSettingsFragment
import im.vector.app.features.settings.devices.VectorSettingsDevicesFragment
import im.vector.app.features.settings.devtools.AccountDataFragment
import im.vector.app.features.settings.devtools.GossipingEventsPaperTrailFragment
import im.vector.app.features.settings.devtools.IncomingKeyRequestListFragment
import im.vector.app.features.settings.devtools.KeyRequestsFragment
import im.vector.app.features.settings.devtools.OutgoingKeyRequestListFragment
import im.vector.app.features.settings.homeserver.HomeserverSettingsFragment
import im.vector.app.features.settings.ignored.VectorSettingsIgnoredUsersFragment
import im.vector.app.features.settings.legals.LegalsFragment
import im.vector.app.features.settings.locale.LocalePickerFragment
import im.vector.app.features.settings.notifications.VectorSettingsAdvancedNotificationPreferenceFragment
import im.vector.app.features.settings.notifications.VectorSettingsNotificationPreferenceFragment
import im.vector.app.features.settings.notifications.VectorSettingsNotificationsTroubleshootFragment
import im.vector.app.features.settings.push.PushGatewaysFragment
import im.vector.app.features.settings.push.PushRulesFragment
import im.vector.app.features.settings.threepids.ThreePidsSettingsFragment
import im.vector.app.features.share.IncomingShareFragment
import im.vector.app.features.signout.soft.SoftLogoutFragment
import im.vector.app.features.spaces.SpaceListFragment
import im.vector.app.features.spaces.create.ChoosePrivateSpaceTypeFragment
import im.vector.app.features.spaces.create.ChooseSpaceTypeFragment
import im.vector.app.features.spaces.create.CreateSpaceAdd3pidInvitesFragment
import im.vector.app.features.spaces.create.CreateSpaceDefaultRoomsFragment
import im.vector.app.features.spaces.create.CreateSpaceDetailsFragment
import im.vector.app.features.spaces.explore.SpaceDirectoryFragment
import im.vector.app.features.spaces.leave.SpaceLeaveAdvancedFragment
import im.vector.app.features.spaces.manage.SpaceAddRoomFragment
import im.vector.app.features.spaces.manage.SpaceManageRoomsFragment
import im.vector.app.features.spaces.manage.SpaceSettingsFragment
import im.vector.app.features.spaces.people.SpacePeopleFragment
import im.vector.app.features.spaces.preview.SpacePreviewFragment
import im.vector.app.features.terms.ReviewTermsFragment
import im.vector.app.features.usercode.ShowUserCodeFragment
import im.vector.app.features.userdirectory.UserListFragment
import im.vector.app.features.widgets.WidgetFragment

@InstallIn(ActivityComponent::class)
@Module
interface FragmentModule {
    /**
     * Fragments with @IntoMap will be injected by this factory
     */
    @Binds
    fun bindFragmentFactory(factory: VectorFragmentFactory): FragmentFactory

    @Binds
    @IntoMap
    @FragmentKey(RoomListFragment::class)
    fun bindRoomListFragment(fragment: RoomListFragment): Fragment

    @Binds
    @IntoMap
    @FragmentKey(LocalePickerFragment::class)
    fun bindLocalePickerFragment(fragment: LocalePickerFragment): Fragment

    @Binds
    @IntoMap
    @FragmentKey(SpaceListFragment::class)
    fun bindSpaceListFragment(fragment: SpaceListFragment): Fragment

    @Binds
    @IntoMap
    @FragmentKey(TimelineFragment::class)
    fun bindRoomDetailFragment(fragment: TimelineFragment): Fragment

    @Binds
    @IntoMap
    @FragmentKey(RoomDirectoryPickerFragment::class)
    fun bindRoomDirectoryPickerFragment(fragment: RoomDirectoryPickerFragment): Fragment

    @Binds
    @IntoMap
    @FragmentKey(CreateRoomFragment::class)
    fun bindCreateRoomFragment(fragment: CreateRoomFragment): Fragment

    @Binds
    @IntoMap
    @FragmentKey(RoomPreviewNoPreviewFragment::class)
    fun bindRoomPreviewNoPreviewFragment(fragment: RoomPreviewNoPreviewFragment): Fragment

    @Binds
    @IntoMap
    @FragmentKey(KeysBackupSettingsFragment::class)
    fun bindKeysBackupSettingsFragment(fragment: KeysBackupSettingsFragment): Fragment

    @Binds
    @IntoMap
    @FragmentKey(LoadingFragment::class)
    fun bindLoadingFragment(fragment: LoadingFragment): Fragment

    @Binds
    @IntoMap
    @FragmentKey(HomeDrawerFragment::class)
    fun bindHomeDrawerFragment(fragment: HomeDrawerFragment): Fragment

    @Binds
    @IntoMap
    @FragmentKey(HomeDetailFragment::class)
    fun bindHomeDetailFragment(fragment: HomeDetailFragment): Fragment

    @Binds
    @IntoMap
    @FragmentKey(EmojiSearchResultFragment::class)
    fun bindEmojiSearchResultFragment(fragment: EmojiSearchResultFragment): Fragment

    @Binds
    @IntoMap
    @FragmentKey(LoginFragment::class)
    fun bindLoginFragment(fragment: LoginFragment): Fragment

    @Binds
    @IntoMap
    @FragmentKey(LoginCaptchaFragment::class)
    fun bindLoginCaptchaFragment(fragment: LoginCaptchaFragment): Fragment

    @Binds
    @IntoMap
    @FragmentKey(LoginTermsFragment::class)
    fun bindLoginTermsFragment(fragment: LoginTermsFragment): Fragment

    @Binds
    @IntoMap
    @FragmentKey(LoginServerUrlFormFragment::class)
    fun bindLoginServerUrlFormFragment(fragment: LoginServerUrlFormFragment): Fragment

    @Binds
    @IntoMap
    @FragmentKey(LoginResetPasswordMailConfirmationFragment::class)
    fun bindLoginResetPasswordMailConfirmationFragment(fragment: LoginResetPasswordMailConfirmationFragment): Fragment

    @Binds
    @IntoMap
    @FragmentKey(LoginResetPasswordFragment::class)
    fun bindLoginResetPasswordFragment(fragment: LoginResetPasswordFragment): Fragment

    @Binds
    @IntoMap
    @FragmentKey(LoginResetPasswordSuccessFragment::class)
    fun bindLoginResetPasswordSuccessFragment(fragment: LoginResetPasswordSuccessFragment): Fragment

    @Binds
    @IntoMap
    @FragmentKey(LoginServerSelectionFragment::class)
    fun bindLoginServerSelectionFragment(fragment: LoginServerSelectionFragment): Fragment

    @Binds
    @IntoMap
    @FragmentKey(LoginSignUpSignInSelectionFragment::class)
    fun bindLoginSignUpSignInSelectionFragment(fragment: LoginSignUpSignInSelectionFragment): Fragment

    @Binds
    @IntoMap
    @FragmentKey(LoginSplashFragment::class)
    fun bindLoginSplashFragment(fragment: LoginSplashFragment): Fragment

    @Binds
    @IntoMap
    @FragmentKey(LoginWebFragment::class)
    fun bindLoginWebFragment(fragment: LoginWebFragment): Fragment

    @Binds
    @IntoMap
    @FragmentKey(LoginGenericTextInputFormFragment::class)
    fun bindLoginGenericTextInputFormFragment(fragment: LoginGenericTextInputFormFragment): Fragment

    @Binds
    @IntoMap
    @FragmentKey(LoginWaitForEmailFragment::class)
    fun bindLoginWaitForEmailFragment(fragment: LoginWaitForEmailFragment): Fragment

    @Binds
    @IntoMap
    @FragmentKey(LoginFragmentSigninUsername2::class)
    fun bindLoginFragmentSigninUsername2(fragment: LoginFragmentSigninUsername2): Fragment

    @Binds
    @IntoMap
    @FragmentKey(AccountCreatedFragment::class)
    fun bindAccountCreatedFragment(fragment: AccountCreatedFragment): Fragment

    @Binds
    @IntoMap
    @FragmentKey(LoginFragmentSignupUsername2::class)
    fun bindLoginFragmentSignupUsername2(fragment: LoginFragmentSignupUsername2): Fragment

    @Binds
    @IntoMap
    @FragmentKey(LoginFragmentSigninPassword2::class)
    fun bindLoginFragmentSigninPassword2(fragment: LoginFragmentSigninPassword2): Fragment

    @Binds
    @IntoMap
    @FragmentKey(LoginFragmentSignupPassword2::class)
    fun bindLoginFragmentSignupPassword2(fragment: LoginFragmentSignupPassword2): Fragment

    @Binds
    @IntoMap
    @FragmentKey(LoginCaptchaFragment2::class)
    fun bindLoginCaptchaFragment2(fragment: LoginCaptchaFragment2): Fragment

    @Binds
    @IntoMap
    @FragmentKey(LoginFragmentToAny2::class)
    fun bindLoginFragmentToAny2(fragment: LoginFragmentToAny2): Fragment

    @Binds
    @IntoMap
    @FragmentKey(LoginTermsFragment2::class)
    fun bindLoginTermsFragment2(fragment: LoginTermsFragment2): Fragment

    @Binds
    @IntoMap
    @FragmentKey(LoginServerUrlFormFragment2::class)
    fun bindLoginServerUrlFormFragment2(fragment: LoginServerUrlFormFragment2): Fragment

    @Binds
    @IntoMap
    @FragmentKey(LoginResetPasswordMailConfirmationFragment2::class)
    fun bindLoginResetPasswordMailConfirmationFragment2(fragment: LoginResetPasswordMailConfirmationFragment2): Fragment

    @Binds
    @IntoMap
    @FragmentKey(LoginResetPasswordFragment2::class)
    fun bindLoginResetPasswordFragment2(fragment: LoginResetPasswordFragment2): Fragment

    @Binds
    @IntoMap
    @FragmentKey(LoginResetPasswordSuccessFragment2::class)
    fun bindLoginResetPasswordSuccessFragment2(fragment: LoginResetPasswordSuccessFragment2): Fragment

    @Binds
    @IntoMap
    @FragmentKey(LoginServerSelectionFragment2::class)
    fun bindLoginServerSelectionFragment2(fragment: LoginServerSelectionFragment2): Fragment

    @Binds
    @IntoMap
    @FragmentKey(LoginSsoOnlyFragment2::class)
    fun bindLoginSsoOnlyFragment2(fragment: LoginSsoOnlyFragment2): Fragment

    @Binds
    @IntoMap
    @FragmentKey(LoginSplashSignUpSignInSelectionFragment2::class)
    fun bindLoginSplashSignUpSignInSelectionFragment2(fragment: LoginSplashSignUpSignInSelectionFragment2): Fragment

    @Binds
    @IntoMap
    @FragmentKey(LoginWebFragment2::class)
    fun bindLoginWebFragment2(fragment: LoginWebFragment2): Fragment

    @Binds
    @IntoMap
    @FragmentKey(LoginGenericTextInputFormFragment2::class)
    fun bindLoginGenericTextInputFormFragment2(fragment: LoginGenericTextInputFormFragment2): Fragment

    @Binds
    @IntoMap
    @FragmentKey(LoginWaitForEmailFragment2::class)
    fun bindLoginWaitForEmailFragment2(fragment: LoginWaitForEmailFragment2): Fragment

    @Binds
    @IntoMap
    @FragmentKey(UserListFragment::class)
    fun bindUserListFragment(fragment: UserListFragment): Fragment

    @Binds
    @IntoMap
    @FragmentKey(PushGatewaysFragment::class)
    fun bindPushGatewaysFragment(fragment: PushGatewaysFragment): Fragment

    @Binds
    @IntoMap
    @FragmentKey(VectorSettingsNotificationsTroubleshootFragment::class)
    fun bindVectorSettingsNotificationsTroubleshootFragment(fragment: VectorSettingsNotificationsTroubleshootFragment): Fragment

    @Binds
    @IntoMap
    @FragmentKey(VectorSettingsAdvancedNotificationPreferenceFragment::class)
    fun bindVectorSettingsAdvancedNotificationPreferenceFragment(fragment: VectorSettingsAdvancedNotificationPreferenceFragment): Fragment

    @Binds
    @IntoMap
    @FragmentKey(VectorSettingsNotificationPreferenceFragment::class)
    fun bindVectorSettingsNotificationPreferenceFragment(fragment: VectorSettingsNotificationPreferenceFragment): Fragment

    @Binds
    @IntoMap
    @FragmentKey(VectorSettingsLabsFragment::class)
    fun bindVectorSettingsLabsFragment(fragment: VectorSettingsLabsFragment): Fragment

    @Binds
    @IntoMap
    @FragmentKey(HomeserverSettingsFragment::class)
    fun bindHomeserverSettingsFragment(fragment: HomeserverSettingsFragment): Fragment

    @Binds
    @IntoMap
    @FragmentKey(VectorSettingsPinFragment::class)
    fun bindVectorSettingsPinFragment(fragment: VectorSettingsPinFragment): Fragment

    @Binds
    @IntoMap
    @FragmentKey(VectorSettingsGeneralFragment::class)
    fun bindVectorSettingsGeneralFragment(fragment: VectorSettingsGeneralFragment): Fragment

    @Binds
    @IntoMap
    @FragmentKey(PushRulesFragment::class)
    fun bindPushRulesFragment(fragment: PushRulesFragment): Fragment

    @Binds
    @IntoMap
    @FragmentKey(VectorSettingsPreferencesFragment::class)
    fun bindVectorSettingsPreferencesFragment(fragment: VectorSettingsPreferencesFragment): Fragment

    @Binds
    @IntoMap
    @FragmentKey(VectorSettingsSecurityPrivacyFragment::class)
    fun bindVectorSettingsSecurityPrivacyFragment(fragment: VectorSettingsSecurityPrivacyFragment): Fragment

    @Binds
    @IntoMap
    @FragmentKey(VectorSettingsHelpAboutFragment::class)
    fun bindVectorSettingsHelpAboutFragment(fragment: VectorSettingsHelpAboutFragment): Fragment

    @Binds
    @IntoMap
    @FragmentKey(VectorSettingsIgnoredUsersFragment::class)
    fun bindVectorSettingsIgnoredUsersFragment(fragment: VectorSettingsIgnoredUsersFragment): Fragment

    @Binds
    @IntoMap
    @FragmentKey(VectorSettingsDevicesFragment::class)
    fun bindVectorSettingsDevicesFragment(fragment: VectorSettingsDevicesFragment): Fragment

    @Binds
    @IntoMap
    @FragmentKey(ThreePidsSettingsFragment::class)
    fun bindThreePidsSettingsFragment(fragment: ThreePidsSettingsFragment): Fragment

    @Binds
    @IntoMap
    @FragmentKey(PublicRoomsFragment::class)
    fun bindPublicRoomsFragment(fragment: PublicRoomsFragment): Fragment

    @Binds
    @IntoMap
    @FragmentKey(RoomProfileFragment::class)
    fun bindRoomProfileFragment(fragment: RoomProfileFragment): Fragment

    @Binds
    @IntoMap
    @FragmentKey(RoomMemberListFragment::class)
    fun bindRoomMemberListFragment(fragment: RoomMemberListFragment): Fragment

    @Binds
    @IntoMap
    @FragmentKey(RoomUploadsFragment::class)
    fun bindRoomUploadsFragment(fragment: RoomUploadsFragment): Fragment

    @Binds
    @IntoMap
    @FragmentKey(RoomUploadsMediaFragment::class)
    fun bindRoomUploadsMediaFragment(fragment: RoomUploadsMediaFragment): Fragment

    @Binds
    @IntoMap
    @FragmentKey(RoomUploadsFilesFragment::class)
    fun bindRoomUploadsFilesFragment(fragment: RoomUploadsFilesFragment): Fragment

    @Binds
    @IntoMap
    @FragmentKey(RoomSettingsFragment::class)
    fun bindRoomSettingsFragment(fragment: RoomSettingsFragment): Fragment

    @Binds
    @IntoMap
    @FragmentKey(RoomAliasFragment::class)
    fun bindRoomAliasFragment(fragment: RoomAliasFragment): Fragment

    @Binds
    @IntoMap
    @FragmentKey(RoomPermissionsFragment::class)
    fun bindRoomPermissionsFragment(fragment: RoomPermissionsFragment): Fragment

    @Binds
    @IntoMap
    @FragmentKey(RoomMemberProfileFragment::class)
    fun bindRoomMemberProfileFragment(fragment: RoomMemberProfileFragment): Fragment

    @Binds
    @IntoMap
    @FragmentKey(BreadcrumbsFragment::class)
    fun bindBreadcrumbsFragment(fragment: BreadcrumbsFragment): Fragment

    @Binds
    @IntoMap
    @FragmentKey(AnalyticsOptInFragment::class)
    fun bindAnalyticsOptInFragment(fragment: AnalyticsOptInFragment): Fragment

    @Binds
    @IntoMap
    @FragmentKey(EmojiChooserFragment::class)
    fun bindEmojiChooserFragment(fragment: EmojiChooserFragment): Fragment

    @Binds
    @IntoMap
    @FragmentKey(SoftLogoutFragment::class)
    fun bindSoftLogoutFragment(fragment: SoftLogoutFragment): Fragment

    @Binds
    @IntoMap
    @FragmentKey(VerificationRequestFragment::class)
    fun bindVerificationRequestFragment(fragment: VerificationRequestFragment): Fragment

    @Binds
    @IntoMap
    @FragmentKey(VerificationChooseMethodFragment::class)
    fun bindVerificationChooseMethodFragment(fragment: VerificationChooseMethodFragment): Fragment

    @Binds
    @IntoMap
    @FragmentKey(VerificationEmojiCodeFragment::class)
    fun bindVerificationEmojiCodeFragment(fragment: VerificationEmojiCodeFragment): Fragment

    @Binds
    @IntoMap
    @FragmentKey(VerificationQrScannedByOtherFragment::class)
    fun bindVerificationQrScannedByOtherFragment(fragment: VerificationQrScannedByOtherFragment): Fragment

    @Binds
    @IntoMap
    @FragmentKey(VerificationQRWaitingFragment::class)
    fun bindVerificationQRWaitingFragment(fragment: VerificationQRWaitingFragment): Fragment

    @Binds
    @IntoMap
    @FragmentKey(VerificationConclusionFragment::class)
    fun bindVerificationConclusionFragment(fragment: VerificationConclusionFragment): Fragment

    @Binds
    @IntoMap
    @FragmentKey(VerificationCancelFragment::class)
    fun bindVerificationCancelFragment(fragment: VerificationCancelFragment): Fragment

    @Binds
    @IntoMap
    @FragmentKey(QuadSLoadingFragment::class)
    fun bindQuadSLoadingFragment(fragment: QuadSLoadingFragment): Fragment

    @Binds
    @IntoMap
    @FragmentKey(VerificationNotMeFragment::class)
    fun bindVerificationNotMeFragment(fragment: VerificationNotMeFragment): Fragment

    @Binds
    @IntoMap
    @FragmentKey(QrCodeScannerFragment::class)
    fun bindQrCodeScannerFragment(fragment: QrCodeScannerFragment): Fragment

    @Binds
    @IntoMap
    @FragmentKey(DeviceListFragment::class)
    fun bindDeviceListFragment(fragment: DeviceListFragment): Fragment

    @Binds
    @IntoMap
    @FragmentKey(DeviceTrustInfoActionFragment::class)
    fun bindDeviceTrustInfoActionFragment(fragment: DeviceTrustInfoActionFragment): Fragment

    @Binds
    @IntoMap
    @FragmentKey(CrossSigningSettingsFragment::class)
    fun bindCrossSigningSettingsFragment(fragment: CrossSigningSettingsFragment): Fragment

    @Binds
    @IntoMap
    @FragmentKey(AttachmentsPreviewFragment::class)
    fun bindAttachmentsPreviewFragment(fragment: AttachmentsPreviewFragment): Fragment

    @Binds
    @IntoMap
    @FragmentKey(IncomingShareFragment::class)
    fun bindIncomingShareFragment(fragment: IncomingShareFragment): Fragment

    @Binds
    @IntoMap
    @FragmentKey(AccountDataFragment::class)
    fun bindAccountDataFragment(fragment: AccountDataFragment): Fragment

    @Binds
    @IntoMap
    @FragmentKey(OutgoingKeyRequestListFragment::class)
    fun bindOutgoingKeyRequestListFragment(fragment: OutgoingKeyRequestListFragment): Fragment

    @Binds
    @IntoMap
    @FragmentKey(IncomingKeyRequestListFragment::class)
    fun bindIncomingKeyRequestListFragment(fragment: IncomingKeyRequestListFragment): Fragment

    @Binds
    @IntoMap
    @FragmentKey(KeyRequestsFragment::class)
    fun bindKeyRequestsFragment(fragment: KeyRequestsFragment): Fragment

    @Binds
    @IntoMap
    @FragmentKey(GossipingEventsPaperTrailFragment::class)
    fun bindGossipingEventsPaperTrailFragment(fragment: GossipingEventsPaperTrailFragment): Fragment

    @Binds
    @IntoMap
    @FragmentKey(BootstrapEnterPassphraseFragment::class)
    fun bindBootstrapEnterPassphraseFragment(fragment: BootstrapEnterPassphraseFragment): Fragment

    @Binds
    @IntoMap
    @FragmentKey(BootstrapConfirmPassphraseFragment::class)
    fun bindBootstrapConfirmPassphraseFragment(fragment: BootstrapConfirmPassphraseFragment): Fragment

    @Binds
    @IntoMap
    @FragmentKey(BootstrapWaitingFragment::class)
    fun bindBootstrapWaitingFragment(fragment: BootstrapWaitingFragment): Fragment

    @Binds
    @IntoMap
    @FragmentKey(BootstrapSetupRecoveryKeyFragment::class)
    fun bindBootstrapSetupRecoveryKeyFragment(fragment: BootstrapSetupRecoveryKeyFragment): Fragment

    @Binds
    @IntoMap
    @FragmentKey(BootstrapSaveRecoveryKeyFragment::class)
    fun bindBootstrapSaveRecoveryKeyFragment(fragment: BootstrapSaveRecoveryKeyFragment): Fragment

    @Binds
    @IntoMap
    @FragmentKey(BootstrapConclusionFragment::class)
    fun bindBootstrapConclusionFragment(fragment: BootstrapConclusionFragment): Fragment

    @Binds
    @IntoMap
    @FragmentKey(BootstrapReAuthFragment::class)
    fun bindBootstrapReAuthFragment(fragment: BootstrapReAuthFragment): Fragment

    @Binds
    @IntoMap
    @FragmentKey(BootstrapMigrateBackupFragment::class)
    fun bindBootstrapMigrateBackupFragment(fragment: BootstrapMigrateBackupFragment): Fragment

    @Binds
    @IntoMap
    @FragmentKey(DeactivateAccountFragment::class)
    fun bindDeactivateAccountFragment(fragment: DeactivateAccountFragment): Fragment

    @Binds
    @IntoMap
    @FragmentKey(SharedSecuredStoragePassphraseFragment::class)
    fun bindSharedSecuredStoragePassphraseFragment(fragment: SharedSecuredStoragePassphraseFragment): Fragment

    @Binds
    @IntoMap
    @FragmentKey(SharedSecuredStorageKeyFragment::class)
    fun bindSharedSecuredStorageKeyFragment(fragment: SharedSecuredStorageKeyFragment): Fragment

    @Binds
    @IntoMap
    @FragmentKey(SharedSecuredStorageResetAllFragment::class)
    fun bindSharedSecuredStorageResetAllFragment(fragment: SharedSecuredStorageResetAllFragment): Fragment

    @Binds
    @IntoMap
    @FragmentKey(SetIdentityServerFragment::class)
    fun bindSetIdentityServerFragment(fragment: SetIdentityServerFragment): Fragment

    @Binds
    @IntoMap
    @FragmentKey(DiscoverySettingsFragment::class)
    fun bindDiscoverySettingsFragment(fragment: DiscoverySettingsFragment): Fragment

    @Binds
    @IntoMap
    @FragmentKey(LegalsFragment::class)
    fun bindLegalsFragment(fragment: LegalsFragment): Fragment

    @Binds
    @IntoMap
    @FragmentKey(ReviewTermsFragment::class)
    fun bindReviewTermsFragment(fragment: ReviewTermsFragment): Fragment

    @Binds
    @IntoMap
    @FragmentKey(WidgetFragment::class)
    fun bindWidgetFragment(fragment: WidgetFragment): Fragment

    @Binds
    @IntoMap
    @FragmentKey(ContactsBookFragment::class)
    fun bindPhoneBookFragment(fragment: ContactsBookFragment): Fragment

    @Binds
    @IntoMap
    @FragmentKey(PinFragment::class)
    fun bindPinFragment(fragment: PinFragment): Fragment

    @Binds
    @IntoMap
    @FragmentKey(RoomBannedMemberListFragment::class)
    fun bindRoomBannedMemberListFragment(fragment: RoomBannedMemberListFragment): Fragment

    @Binds
    @IntoMap
    @FragmentKey(RoomNotificationSettingsFragment::class)
    fun bindRoomNotificationSettingsFragment(fragment: RoomNotificationSettingsFragment): Fragment

    @Binds
    @IntoMap
    @FragmentKey(SearchFragment::class)
    fun bindSearchFragment(fragment: SearchFragment): Fragment

    @Binds
    @IntoMap
    @FragmentKey(ShowUserCodeFragment::class)
    fun bindShowUserCodeFragment(fragment: ShowUserCodeFragment): Fragment

    @Binds
    @IntoMap
    @FragmentKey(RoomDevToolFragment::class)
    fun bindRoomDevToolFragment(fragment: RoomDevToolFragment): Fragment

    @Binds
    @IntoMap
    @FragmentKey(RoomDevToolStateEventListFragment::class)
    fun bindRoomDevToolStateEventListFragment(fragment: RoomDevToolStateEventListFragment): Fragment

    @Binds
    @IntoMap
    @FragmentKey(RoomDevToolEditFragment::class)
    fun bindRoomDevToolEditFragment(fragment: RoomDevToolEditFragment): Fragment

    @Binds
    @IntoMap
    @FragmentKey(RoomDevToolSendFormFragment::class)
    fun bindRoomDevToolSendFormFragment(fragment: RoomDevToolSendFormFragment): Fragment

    @Binds
    @IntoMap
    @FragmentKey(SpacePreviewFragment::class)
    fun bindSpacePreviewFragment(fragment: SpacePreviewFragment): Fragment

    @Binds
    @IntoMap
    @FragmentKey(ChooseSpaceTypeFragment::class)
    fun bindChooseSpaceTypeFragment(fragment: ChooseSpaceTypeFragment): Fragment

    @Binds
    @IntoMap
    @FragmentKey(CreateSpaceDetailsFragment::class)
    fun bindCreateSpaceDetailsFragment(fragment: CreateSpaceDetailsFragment): Fragment

    @Binds
    @IntoMap
    @FragmentKey(CreateSpaceDefaultRoomsFragment::class)
    fun bindCreateSpaceDefaultRoomsFragment(fragment: CreateSpaceDefaultRoomsFragment): Fragment

    @Binds
    @IntoMap
    @FragmentKey(MatrixToUserFragment::class)
    fun bindMatrixToUserFragment(fragment: MatrixToUserFragment): Fragment

    @Binds
    @IntoMap
    @FragmentKey(MatrixToRoomSpaceFragment::class)
    fun bindMatrixToRoomSpaceFragment(fragment: MatrixToRoomSpaceFragment): Fragment

    @Binds
    @IntoMap
    @FragmentKey(SpaceDirectoryFragment::class)
    fun bindSpaceDirectoryFragment(fragment: SpaceDirectoryFragment): Fragment

    @Binds
    @IntoMap
    @FragmentKey(ChoosePrivateSpaceTypeFragment::class)
    fun bindChoosePrivateSpaceTypeFragment(fragment: ChoosePrivateSpaceTypeFragment): Fragment

    @Binds
    @IntoMap
    @FragmentKey(CreateSpaceAdd3pidInvitesFragment::class)
    fun bindCreateSpaceAdd3pidInvitesFragment(fragment: CreateSpaceAdd3pidInvitesFragment): Fragment

    @Binds
    @IntoMap
    @FragmentKey(SpaceAddRoomFragment::class)
    fun bindSpaceAddRoomFragment(fragment: SpaceAddRoomFragment): Fragment

    @Binds
    @IntoMap
    @FragmentKey(SpacePeopleFragment::class)
    fun bindSpacePeopleFragment(fragment: SpacePeopleFragment): Fragment

    @Binds
    @IntoMap
    @FragmentKey(SpaceSettingsFragment::class)
    fun bindSpaceSettingsFragment(fragment: SpaceSettingsFragment): Fragment

    @Binds
    @IntoMap
    @FragmentKey(SpaceManageRoomsFragment::class)
    fun bindSpaceManageRoomsFragment(fragment: SpaceManageRoomsFragment): Fragment

    @Binds
    @IntoMap
    @FragmentKey(RoomJoinRuleFragment::class)
    fun bindRoomJoinRuleFragment(fragment: RoomJoinRuleFragment): Fragment

    @Binds
    @IntoMap
    @FragmentKey(RoomJoinRuleChooseRestrictedFragment::class)
    fun bindRoomJoinRuleChooseRestrictedFragment(fragment: RoomJoinRuleChooseRestrictedFragment): Fragment

    @Binds
    @IntoMap
    @FragmentKey(SpaceLeaveAdvancedFragment::class)
    fun bindSpaceLeaveAdvancedFragment(fragment: SpaceLeaveAdvancedFragment): Fragment

    @Binds
    @IntoMap
<<<<<<< HEAD
    @FragmentKey(ThreadListFragment::class)
    fun bindRoomThreadDetailFragment(fragment: ThreadListFragment): Fragment
=======
    @FragmentKey(CreatePollFragment::class)
    fun bindCreatePollFragment(fragment: CreatePollFragment): Fragment
>>>>>>> 4949a063
}<|MERGE_RESOLUTION|>--- conflicted
+++ resolved
@@ -854,11 +854,11 @@
 
     @Binds
     @IntoMap
-<<<<<<< HEAD
     @FragmentKey(ThreadListFragment::class)
     fun bindRoomThreadDetailFragment(fragment: ThreadListFragment): Fragment
-=======
+
+    @Binds
+    @IntoMap
     @FragmentKey(CreatePollFragment::class)
     fun bindCreatePollFragment(fragment: CreatePollFragment): Fragment
->>>>>>> 4949a063
 }