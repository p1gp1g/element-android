/*
 * Copyright (c) 2020 New Vector Ltd
 *
 * Licensed under the Apache License, Version 2.0 (the "License");
 * you may not use this file except in compliance with the License.
 * You may obtain a copy of the License at
 *
 *     http://www.apache.org/licenses/LICENSE-2.0
 *
 * Unless required by applicable law or agreed to in writing, software
 * distributed under the License is distributed on an "AS IS" BASIS,
 * WITHOUT WARRANTIES OR CONDITIONS OF ANY KIND, either express or implied.
 * See the License for the specific language governing permissions and
 * limitations under the License.
 */

package im.vector.app.features.call

import im.vector.app.core.platform.VectorViewEvents
import org.matrix.android.sdk.api.session.call.TurnServerResponse

sealed class VectorCallViewEvents : VectorViewEvents {

    object DismissNoCall : VectorCallViewEvents()
    data class ConnectionTimeout(val turn: TurnServerResponse?) : VectorCallViewEvents()
    data class ShowSoundDeviceChooser(
            val available: List<CallAudioManager.SoundDevice>,
            val current: CallAudioManager.SoundDevice
    ) : VectorCallViewEvents()
<<<<<<< HEAD
    object ShowDialPad: VectorCallViewEvents()
=======
    object ShowCallTransferScreen: VectorCallViewEvents()
>>>>>>> dd67e8c5
//    data class CallAnswered(val content: CallAnswerContent) : VectorCallViewEvents()
//    data class CallHangup(val content: CallHangupContent) : VectorCallViewEvents()
//    object CallAccepted : VectorCallViewEvents()
}<|MERGE_RESOLUTION|>--- conflicted
+++ resolved
@@ -27,11 +27,8 @@
             val available: List<CallAudioManager.SoundDevice>,
             val current: CallAudioManager.SoundDevice
     ) : VectorCallViewEvents()
-<<<<<<< HEAD
     object ShowDialPad: VectorCallViewEvents()
-=======
     object ShowCallTransferScreen: VectorCallViewEvents()
->>>>>>> dd67e8c5
 //    data class CallAnswered(val content: CallAnswerContent) : VectorCallViewEvents()
 //    data class CallHangup(val content: CallHangupContent) : VectorCallViewEvents()
 //    object CallAccepted : VectorCallViewEvents()
