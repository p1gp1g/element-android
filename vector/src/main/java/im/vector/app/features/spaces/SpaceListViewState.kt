--- conflicted
+++ resolved
@@ -34,10 +34,5 @@
         val spaceOrderLocalEchos: Map<String, String?>? = null,
         val legacyGroups: List<GroupSummary>? = null,
         val expandedStates: Map<String, Boolean> = emptyMap(),
-<<<<<<< HEAD
-        val homeAggregateCount : RoomAggregateNotificationCount = RoomAggregateNotificationCount(0, 0)
-) : MavericksState
-=======
         val homeAggregateCount: RoomAggregateNotificationCount = RoomAggregateNotificationCount(0, 0)
-) : MvRxState
->>>>>>> b4119386
+) : MavericksState