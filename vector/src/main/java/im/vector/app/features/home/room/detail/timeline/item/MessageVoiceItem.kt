--- conflicted
+++ resolved
@@ -130,16 +130,10 @@
         voiceMessagePlaybackTracker.track(attributes.informationData.eventId, object : AudioMessagePlaybackTracker.Listener {
             override fun onUpdate(state: AudioMessagePlaybackTracker.Listener.State) {
                 when (state) {
-<<<<<<< HEAD
                     is AudioMessagePlaybackTracker.Listener.State.Idle    -> renderIdleState(holder)
                     is AudioMessagePlaybackTracker.Listener.State.Playing -> renderPlayingState(holder, state)
                     is AudioMessagePlaybackTracker.Listener.State.Paused  -> renderPausedState(holder, state)
-=======
-                    is VoiceMessagePlaybackTracker.Listener.State.Idle    -> renderIdleState(holder, waveformColorIdle, waveformColorPlayed)
-                    is VoiceMessagePlaybackTracker.Listener.State.Playing -> renderPlayingState(holder, state, waveformColorIdle, waveformColorPlayed)
-                    is VoiceMessagePlaybackTracker.Listener.State.Paused  -> renderPausedState(holder, state, waveformColorIdle, waveformColorPlayed)
-                    is VoiceMessagePlaybackTracker.Listener.State.Recording -> Unit
->>>>>>> 84b34f75
+                    is AudioMessagePlaybackTracker.Listener.State.Recording -> Unit
                 }
             }
         })
@@ -154,22 +148,14 @@
         holder.voicePlaybackWaveform.updateColors(0f, playedColor, idleColor)
     }
 
-<<<<<<< HEAD
-    private fun renderPlayingState(holder: Holder, state: AudioMessagePlaybackTracker.Listener.State.Playing) {
-=======
-    private fun renderPlayingState(holder: Holder, state: VoiceMessagePlaybackTracker.Listener.State.Playing, idleColor: Int, playedColor: Int) {
->>>>>>> 84b34f75
+    private fun renderPlayingState(holder: Holder, state: AudioMessagePlaybackTracker.Listener.State.Playing, idleColor: Int, playedColor: Int) {
         holder.voicePlaybackControlButton.setImageResource(R.drawable.ic_play_pause_pause)
         holder.voicePlaybackControlButton.contentDescription = holder.view.context.getString(R.string.a11y_pause_voice_message)
         holder.voicePlaybackTime.text = formatPlaybackTime(state.playbackTime)
         holder.voicePlaybackWaveform.updateColors(state.percentage, playedColor, idleColor)
     }
 
-<<<<<<< HEAD
-    private fun renderPausedState(holder: Holder, state: AudioMessagePlaybackTracker.Listener.State.Paused) {
-=======
-    private fun renderPausedState(holder: Holder, state: VoiceMessagePlaybackTracker.Listener.State.Paused, idleColor: Int, playedColor: Int) {
->>>>>>> 84b34f75
+    private fun renderPausedState(holder: Holder, state: AudioMessagePlaybackTracker.Listener.State.Paused, idleColor: Int, playedColor: Int) {
         holder.voicePlaybackControlButton.setImageResource(R.drawable.ic_play_pause_play)
         holder.voicePlaybackControlButton.contentDescription = holder.view.context.getString(R.string.a11y_play_voice_message)
         holder.voicePlaybackTime.text = formatPlaybackTime(state.playbackTime)
