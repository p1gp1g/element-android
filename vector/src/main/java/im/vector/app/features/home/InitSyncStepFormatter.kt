--- conflicted
+++ resolved
@@ -26,19 +26,6 @@
 ) {
     fun format(initialSyncStep: InitialSyncStep): String {
         return stringProvider.getString(
-<<<<<<< HEAD
-                when (initSyncStep) {
-                    InitSyncStep.ServerComputing -> R.string.initial_sync_start_server_computing
-                    InitSyncStep.Downloading -> R.string.initial_sync_start_downloading
-                    InitSyncStep.ImportingAccount -> R.string.initial_sync_start_importing_account
-                    InitSyncStep.ImportingAccountCrypto -> R.string.initial_sync_start_importing_account_crypto
-                    InitSyncStep.ImportingAccountRoom -> R.string.initial_sync_start_importing_account_rooms
-                    InitSyncStep.ImportingAccountGroups -> R.string.initial_sync_start_importing_account_groups
-                    InitSyncStep.ImportingAccountData -> R.string.initial_sync_start_importing_account_data
-                    InitSyncStep.ImportingAccountJoinedRooms -> R.string.initial_sync_start_importing_account_joined_rooms
-                    InitSyncStep.ImportingAccountInvitedRooms -> R.string.initial_sync_start_importing_account_invited_rooms
-                    InitSyncStep.ImportingAccountLeftRooms -> R.string.initial_sync_start_importing_account_left_rooms
-=======
                 when (initialSyncStep) {
                     InitialSyncStep.ServerComputing              -> R.string.initial_sync_start_server_computing
                     InitialSyncStep.Downloading                  -> R.string.initial_sync_start_downloading
@@ -50,7 +37,6 @@
                     InitialSyncStep.ImportingAccountJoinedRooms  -> R.string.initial_sync_start_importing_account_joined_rooms
                     InitialSyncStep.ImportingAccountInvitedRooms -> R.string.initial_sync_start_importing_account_invited_rooms
                     InitialSyncStep.ImportingAccountLeftRooms    -> R.string.initial_sync_start_importing_account_left_rooms
->>>>>>> 3f491018
                 }
         )
     }
