/*
 * Copyright 2019 New Vector Ltd
 *
 * Licensed under the Apache License, Version 2.0 (the "License");
 * you may not use this file except in compliance with the License.
 * You may obtain a copy of the License at
 *
 *     http://www.apache.org/licenses/LICENSE-2.0
 *
 * Unless required by applicable law or agreed to in writing, software
 * distributed under the License is distributed on an "AS IS" BASIS,
 * WITHOUT WARRANTIES OR CONDITIONS OF ANY KIND, either express or implied.
 * See the License for the specific language governing permissions and
 * limitations under the License.
 */
package im.vector.app.features.crypto.verification

import com.airbnb.mvrx.Async
import com.airbnb.mvrx.Fail
import com.airbnb.mvrx.Loading
import com.airbnb.mvrx.MavericksState
import com.airbnb.mvrx.MavericksViewModelFactory
import com.airbnb.mvrx.Success
import com.airbnb.mvrx.Uninitialized
import dagger.assisted.Assisted
import dagger.assisted.AssistedFactory
import dagger.assisted.AssistedInject
import im.vector.app.R
import im.vector.app.core.di.MavericksAssistedViewModelFactory
import im.vector.app.core.di.hiltMavericksViewModelFactory
import im.vector.app.core.platform.VectorViewModel
import im.vector.app.core.resources.StringProvider
import im.vector.app.features.raw.wellknown.getElementWellknown
import im.vector.app.features.raw.wellknown.isSecureBackupRequired
import kotlinx.coroutines.Dispatchers
import kotlinx.coroutines.launch
import org.matrix.android.sdk.api.MatrixCallback
import org.matrix.android.sdk.api.extensions.orFalse
import org.matrix.android.sdk.api.raw.RawService
import org.matrix.android.sdk.api.session.Session
import org.matrix.android.sdk.api.session.crypto.crosssigning.KEYBACKUP_SECRET_SSSS_NAME
import org.matrix.android.sdk.api.session.crypto.crosssigning.MASTER_KEY_SSSS_NAME
import org.matrix.android.sdk.api.session.crypto.crosssigning.SELF_SIGNING_KEY_SSSS_NAME
import org.matrix.android.sdk.api.session.crypto.crosssigning.USER_SIGNING_KEY_SSSS_NAME
import org.matrix.android.sdk.api.session.crypto.crosssigning.isVerified
import org.matrix.android.sdk.api.session.crypto.keysbackup.KeysBackupLastVersionResult
import org.matrix.android.sdk.api.session.crypto.keysbackup.computeRecoveryKey
import org.matrix.android.sdk.api.session.crypto.keysbackup.toKeysVersionResult
import org.matrix.android.sdk.api.session.crypto.verification.CancelCode
import org.matrix.android.sdk.api.session.crypto.verification.IncomingSasVerificationTransaction
import org.matrix.android.sdk.api.session.crypto.verification.PendingVerificationRequest
import org.matrix.android.sdk.api.session.crypto.verification.QrCodeVerificationTransaction
import org.matrix.android.sdk.api.session.crypto.verification.SasVerificationTransaction
import org.matrix.android.sdk.api.session.crypto.verification.VerificationMethod
import org.matrix.android.sdk.api.session.crypto.verification.VerificationService
import org.matrix.android.sdk.api.session.crypto.verification.VerificationTransaction
import org.matrix.android.sdk.api.session.crypto.verification.VerificationTxState
import org.matrix.android.sdk.api.session.events.model.LocalEcho
import org.matrix.android.sdk.api.session.getUser
import org.matrix.android.sdk.api.util.MatrixItem
import org.matrix.android.sdk.api.util.awaitCallback
import org.matrix.android.sdk.api.util.fromBase64
import org.matrix.android.sdk.api.util.toMatrixItem
import timber.log.Timber

data class VerificationBottomSheetViewState(
        val otherUserId: String,
        val verificationId: String?,
        val roomId: String?,
        // true when we display the loading and we wait for the other (incoming request)
        val selfVerificationMode: Boolean,
        val otherUserMxItem: MatrixItem? = null,
        val pendingRequest: Async<PendingVerificationRequest> = Uninitialized,
        val pendingLocalId: String? = null,
        val sasTransactionState: VerificationTxState? = null,
        val qrTransactionState: VerificationTxState? = null,
        val transactionId: String? = null,
        val verifiedFromPrivateKeys: Boolean = false,
        val verifyingFrom4S: Boolean = false,
        val isMe: Boolean = false,
        val currentDeviceCanCrossSign: Boolean = false,
        val userWantsToCancel: Boolean = false,
        val userThinkItsNotHim: Boolean = false,
        val quadSContainsSecrets: Boolean = true,
        val isVerificationRequired: Boolean = false,
        val quadSHasBeenReset: Boolean = false,
        val hasAnyOtherSession: Boolean = false
) : MavericksState {

    constructor(args: VerificationBottomSheet.VerificationArgs) : this(
            otherUserId = args.otherUserId,
            verificationId = args.verificationId,
            roomId = args.roomId,
            selfVerificationMode = args.selfVerificationMode
    )
}

class VerificationBottomSheetViewModel @AssistedInject constructor(
        @Assisted initialState: VerificationBottomSheetViewState,
        private val rawService: RawService,
        private val session: Session,
        private val supportedVerificationMethodsProvider: SupportedVerificationMethodsProvider,
        private val stringProvider: StringProvider
) :
        VectorViewModel<VerificationBottomSheetViewState, VerificationAction, VerificationBottomSheetViewEvents>(initialState),
        VerificationService.Listener {

    @AssistedFactory
    interface Factory : MavericksAssistedViewModelFactory<VerificationBottomSheetViewModel, VerificationBottomSheetViewState> {
        override fun create(initialState: VerificationBottomSheetViewState): VerificationBottomSheetViewModel
    }

    companion object : MavericksViewModelFactory<VerificationBottomSheetViewModel, VerificationBottomSheetViewState> by hiltMavericksViewModelFactory()

    init {
        session.cryptoService().verificationService().addListener(this)

        // This is async, but at this point should be in cache
        // so it's ok to not wait until result
        viewModelScope.launch(Dispatchers.IO) {
            val wellKnown = rawService.getElementWellknown(session.sessionParams)
            setState {
                copy(isVerificationRequired = wellKnown?.isSecureBackupRequired().orFalse())
            }
        }

        val userItem = session.getUser(initialState.otherUserId)

        var autoReady = false
        val pr = if (initialState.selfVerificationMode) {
            // See if active tx for this user and take it

            session.cryptoService().verificationService().getExistingVerificationRequests(initialState.otherUserId)
                    .lastOrNull { !it.isFinished }
                    ?.also { verificationRequest ->
                        if (verificationRequest.isIncoming && !verificationRequest.isReady) {
                            // auto ready in this case, as we are waiting
                            autoReady = true
                        }
                    }
        } else {
            session.cryptoService().verificationService().getExistingVerificationRequest(initialState.otherUserId, initialState.verificationId)
        }

        val sasTx = (pr?.transactionId ?: initialState.verificationId)?.let {
            session.cryptoService().verificationService().getExistingTransaction(initialState.otherUserId, it) as? SasVerificationTransaction
        }

        val qrTx = (pr?.transactionId ?: initialState.verificationId)?.let {
            session.cryptoService().verificationService().getExistingTransaction(initialState.otherUserId, it) as? QrCodeVerificationTransaction
        }

        val hasAnyOtherSession = session.cryptoService()
                .getCryptoDeviceInfo(session.myUserId)
                .any {
                    it.deviceId != session.sessionParams.deviceId
                }

        setState {
            copy(
                    otherUserMxItem = userItem?.toMatrixItem(),
                    sasTransactionState = sasTx?.state,
                    qrTransactionState = qrTx?.state,
                    transactionId = pr?.transactionId ?: initialState.verificationId,
                    pendingRequest = if (pr != null) Success(pr) else Uninitialized,
                    isMe = initialState.otherUserId == session.myUserId,
                    currentDeviceCanCrossSign = session.cryptoService().crossSigningService().canCrossSign(),
                    quadSContainsSecrets = session.sharedSecretStorageService().isRecoverySetup(),
                    hasAnyOtherSession = hasAnyOtherSession
            )
        }

        if (autoReady) {
            // TODO, can I be here in DM mode? in this case should test if roomID is null?
            session.cryptoService().verificationService()
                    .readyPendingVerification(
                            supportedVerificationMethodsProvider.provide(),
                            pr!!.otherUserId,
                            pr.transactionId ?: ""
                    )
        }
    }

    override fun onCleared() {
        session.cryptoService().verificationService().removeListener(this)
        super.onCleared()
    }

    fun queryCancel() = withState { state ->
        if (state.userThinkItsNotHim) {
            setState {
                copy(userThinkItsNotHim = false)
            }
        } else {
            // if the verification is already done you can't cancel anymore
            if (state.pendingRequest.invoke()?.cancelConclusion != null ||
                    state.sasTransactionState is VerificationTxState.TerminalTxState ||
                    state.verifyingFrom4S) {
                // you cannot cancel anymore
            } else {
                if (!state.isVerificationRequired) {
                    setState {
                        copy(userWantsToCancel = true)
                    }
                }
            }
        }
    }

    fun confirmCancel() = withState { state ->
        cancelAllPendingVerifications(state)
        _viewEvents.post(VerificationBottomSheetViewEvents.Dismiss)
    }

    private fun cancelAllPendingVerifications(state: VerificationBottomSheetViewState) {
        session.cryptoService()
                .verificationService().getExistingVerificationRequest(state.otherUserMxItem?.id ?: "", state.transactionId)?.let {
                    session.cryptoService().verificationService().cancelVerificationRequest(it)
                }
        session.cryptoService()
                .verificationService()
                .getExistingTransaction(state.otherUserMxItem?.id ?: "", state.transactionId ?: "")
                ?.cancel(CancelCode.User)
    }

    fun continueFromCancel() {
        setState {
            copy(userWantsToCancel = false)
        }
    }

    fun continueFromWasNotMe() {
        setState {
            copy(userThinkItsNotHim = false)
        }
    }

    fun itWasNotMe() {
        setState {
            copy(userThinkItsNotHim = true)
        }
    }

    fun goToSettings() = withState { state ->
        cancelAllPendingVerifications(state)
        _viewEvents.post(VerificationBottomSheetViewEvents.GoToSettings)
    }

    override fun handle(action: VerificationAction) = withState { state ->
        val otherUserId = state.otherUserMxItem?.id ?: return@withState
        val roomId = state.roomId
                ?: session.roomService().getExistingDirectRoomWithUser(otherUserId)

        when (action) {
            is VerificationAction.RequestVerificationByDM -> {
                if (roomId == null) {
                    val localId = LocalEcho.createLocalEchoId()
                    setState {
                        copy(
                                pendingLocalId = localId,
                                pendingRequest = Loading()
                        )
                    }
                    viewModelScope.launch {
                        val result = runCatching { session.roomService().createDirectRoom(otherUserId) }
                        result.fold(
                                { data ->
                                    setState {
                                        copy(
                                                roomId = data,
                                                pendingRequest = Success(
                                                        session
                                                                .cryptoService()
                                                                .verificationService()
                                                                .requestKeyVerificationInDMs(
                                                                        supportedVerificationMethodsProvider.provide(),
                                                                        otherUserId,
                                                                        data,
                                                                        pendingLocalId
                                                                )
                                                )
                                        )
                                    }
                                },
                                { failure ->
                                    setState {
                                        copy(pendingRequest = Fail(failure))
                                    }
                                }
                        )
                    }
                } else {
                    setState {
                        copy(
                                pendingRequest = Success(
                                        session
                                                .cryptoService()
                                                .verificationService()
                                                .requestKeyVerificationInDMs(supportedVerificationMethodsProvider.provide(), otherUserId, roomId)
                                )
                        )
                    }
                }
                Unit
            }
            is VerificationAction.StartSASVerification -> {
                val request = session.cryptoService().verificationService().getExistingVerificationRequest(otherUserId, action.pendingRequestTransactionId)
                        ?: return@withState
                val otherDevice = if (request.isIncoming) request.requestInfo?.fromDevice else request.readyInfo?.fromDevice
                if (roomId == null) {
                    session.cryptoService().verificationService().beginKeyVerification(
                            VerificationMethod.SAS,
                            otherUserId = request.otherUserId,
                            otherDeviceId = otherDevice ?: "",
                            transactionId = action.pendingRequestTransactionId
                    )
                } else {
                    session.cryptoService().verificationService().beginKeyVerificationInDMs(
                            VerificationMethod.SAS,
                            transactionId = action.pendingRequestTransactionId,
                            roomId = roomId,
                            otherUserId = request.otherUserId,
                            otherDeviceId = otherDevice ?: ""
                    )
                }
                Unit
            }
            is VerificationAction.RemoteQrCodeScanned -> {
                val existingTransaction = session.cryptoService().verificationService()
                        .getExistingTransaction(action.otherUserId, action.transactionId) as? QrCodeVerificationTransaction
                existingTransaction
                        ?.userHasScannedOtherQrCode(action.scannedData)
            }
            is VerificationAction.OtherUserScannedSuccessfully -> {
                val transactionId = state.transactionId ?: return@withState

                val existingTransaction = session.cryptoService().verificationService()
                        .getExistingTransaction(otherUserId, transactionId) as? QrCodeVerificationTransaction
                existingTransaction
                        ?.otherUserScannedMyQrCode()
            }
            is VerificationAction.OtherUserDidNotScanned -> {
                val transactionId = state.transactionId ?: return@withState

                val existingTransaction = session.cryptoService().verificationService()
                        .getExistingTransaction(otherUserId, transactionId) as? QrCodeVerificationTransaction
                existingTransaction
                        ?.otherUserDidNotScannedMyQrCode()
            }
            is VerificationAction.SASMatchAction -> {
                (session.cryptoService().verificationService()
                        .getExistingTransaction(action.otherUserId, action.sasTransactionId)
                        as? SasVerificationTransaction)?.userHasVerifiedShortCode()
            }
            is VerificationAction.SASDoNotMatchAction -> {
                (session.cryptoService().verificationService()
                        .getExistingTransaction(action.otherUserId, action.sasTransactionId)
                        as? SasVerificationTransaction)
                        ?.shortCodeDoesNotMatch()
            }
<<<<<<< HEAD
            is VerificationAction.GotItConclusion -> {
                _viewEvents.post(VerificationBottomSheetViewEvents.Dismiss)
=======
            is VerificationAction.GotItConclusion              -> {
                if (state.isVerificationRequired && !action.verified) {
                    // we should go back to first screen
                    setState {
                        copy(
                                pendingRequest = Uninitialized,
                                sasTransactionState = null,
                                qrTransactionState = null
                        )
                    }
                } else {
                    _viewEvents.post(VerificationBottomSheetViewEvents.Dismiss)
                }
>>>>>>> b6b487df
            }
            is VerificationAction.SkipVerification -> {
                _viewEvents.post(VerificationBottomSheetViewEvents.Dismiss)
            }
            is VerificationAction.VerifyFromPassphrase -> {
                setState { copy(verifyingFrom4S = true) }
                _viewEvents.post(VerificationBottomSheetViewEvents.AccessSecretStore)
            }
            is VerificationAction.GotResultFromSsss -> {
                handleSecretBackFromSSSS(action)
            }
            VerificationAction.SecuredStorageHasBeenReset -> {
                if (session.cryptoService().crossSigningService().allPrivateKeysKnown()) {
                    setState {
                        copy(quadSHasBeenReset = true, verifyingFrom4S = false)
                    }
                }
                Unit
            }
            VerificationAction.CancelledFromSsss -> {
                setState {
                    copy(verifyingFrom4S = false)
                }
            }
        }
    }

    private fun handleSecretBackFromSSSS(action: VerificationAction.GotResultFromSsss) {
        viewModelScope.launch(Dispatchers.IO) {
            try {
                action.cypherData.fromBase64().inputStream().use { ins ->
                    val res = session.secureStorageService().loadSecureSecret<Map<String, String>>(ins, action.alias)
                    val trustResult = session.cryptoService().crossSigningService().checkTrustFromPrivateKeys(
                            res?.get(MASTER_KEY_SSSS_NAME),
                            res?.get(USER_SIGNING_KEY_SSSS_NAME),
                            res?.get(SELF_SIGNING_KEY_SSSS_NAME)
                    )
                    if (trustResult.isVerified()) {
                        // Sign this device and upload the signature
                        session.sessionParams.deviceId?.let { deviceId ->
                            session.cryptoService()
                                    .crossSigningService().trustDevice(deviceId, object : MatrixCallback<Unit> {
                                        override fun onFailure(failure: Throwable) {
                                            Timber.w(failure, "Failed to sign my device after recovery")
                                        }
                                    })
                        }

                        setState {
                            copy(
                                    verifyingFrom4S = false,
                                    verifiedFromPrivateKeys = true
                            )
                        }

                        // try the keybackup
                        tentativeRestoreBackup(res)
                    } else {
                        setState {
                            copy(
                                    verifyingFrom4S = false
                            )
                        }
                        // POP UP something
                        _viewEvents.post(VerificationBottomSheetViewEvents.ModalError(stringProvider.getString(R.string.error_failed_to_import_keys)))
                    }
                }
            } catch (failure: Throwable) {
                setState {
                    copy(
                            verifyingFrom4S = false
                    )
                }
                _viewEvents.post(
                        VerificationBottomSheetViewEvents.ModalError(failure.localizedMessage ?: stringProvider.getString(R.string.unexpected_error))
                )
            }
        }
    }

    private fun tentativeRestoreBackup(res: Map<String, String>?) {
        // It's not a good idea to download the full backup, it might take very long
        // and use a lot of resources
        // Just check that the key is valid and store it, the backup will be used megolm session per
        // megolm session when an UISI is encountered

        viewModelScope.launch(Dispatchers.IO) {
            try {
                val secret = res?.get(KEYBACKUP_SECRET_SSSS_NAME) ?: return@launch Unit.also {
                    Timber.v("## Keybackup secret not restored from SSSS")
                }

                val version = awaitCallback<KeysBackupLastVersionResult> {
                    session.cryptoService().keysBackupService().getCurrentVersion(it)
                }.toKeysVersionResult() ?: return@launch

                val recoveryKey = computeRecoveryKey(secret.fromBase64())
                val isValid = awaitCallback<Boolean> {
                    session.cryptoService().keysBackupService().isValidRecoveryKeyForCurrentVersion(recoveryKey, it)
                }
                if (isValid) {
                    session.cryptoService().keysBackupService().saveBackupRecoveryKey(recoveryKey, version.version)
                }
                awaitCallback<Unit> {
                    session.cryptoService().keysBackupService().trustKeysBackupVersion(version, true, it)
                }
            } catch (failure: Throwable) {
                // Just ignore for now
                Timber.e(failure, "## Failed to restore backup after SSSS recovery")
            }
        }
    }

    override fun transactionCreated(tx: VerificationTransaction) {
        transactionUpdated(tx)
    }

    override fun transactionUpdated(tx: VerificationTransaction) = withState { state ->
        if (state.selfVerificationMode && state.transactionId == null) {
            // is this an incoming with that user
            if (tx.isIncoming && tx.otherUserId == state.otherUserMxItem?.id) {
                // Also auto accept incoming if needed!
                if (tx is IncomingSasVerificationTransaction) {
                    if (tx.uxState == IncomingSasVerificationTransaction.UxState.SHOW_ACCEPT) {
                        tx.performAccept()
                    }
                }
                // Use this one!
                setState {
                    copy(
                            transactionId = tx.transactionId,
                            sasTransactionState = tx.state.takeIf { tx is SasVerificationTransaction },
                            qrTransactionState = tx.state.takeIf { tx is QrCodeVerificationTransaction }
                    )
                }
            }
        }

        when (tx) {
            is SasVerificationTransaction -> {
                if (tx.transactionId == (state.pendingRequest.invoke()?.transactionId ?: state.transactionId)) {
                    // A SAS tx has been started following this request
                    setState {
                        copy(
                                sasTransactionState = tx.state
                        )
                    }
                }
            }
            is QrCodeVerificationTransaction -> {
                if (tx.transactionId == (state.pendingRequest.invoke()?.transactionId ?: state.transactionId)) {
                    // A QR tx has been started following this request
                    setState {
                        copy(
                                qrTransactionState = tx.state
                        )
                    }
                }
            }
        }
    }

    override fun verificationRequestCreated(pr: PendingVerificationRequest) {
        verificationRequestUpdated(pr)
    }

    override fun verificationRequestUpdated(pr: PendingVerificationRequest) = withState { state ->

        if (state.selfVerificationMode && state.pendingRequest.invoke() == null && state.transactionId == null) {
            // is this an incoming with that user
            if (pr.isIncoming && pr.otherUserId == state.otherUserMxItem?.id) {
                if (!pr.isReady) {
                    // auto ready in this case, as we are waiting
                    // TODO, can I be here in DM mode? in this case should test if roomID is null?
                    session.cryptoService().verificationService()
                            .readyPendingVerification(
                                    supportedVerificationMethodsProvider.provide(),
                                    pr.otherUserId,
                                    pr.transactionId ?: ""
                            )
                }

                // Use this one!
                setState {
                    copy(
                            transactionId = pr.transactionId,
                            pendingRequest = Success(pr)
                    )
                }
                return@withState
            }
        }

        if (pr.localId == state.pendingLocalId ||
                pr.localId == state.pendingRequest.invoke()?.localId ||
                state.pendingRequest.invoke()?.transactionId == pr.transactionId) {
            setState {
                copy(
                        transactionId = state.verificationId ?: pr.transactionId,
                        pendingRequest = Success(pr)
                )
            }
        }
    }
}<|MERGE_RESOLUTION|>--- conflicted
+++ resolved
@@ -252,7 +252,7 @@
                 ?: session.roomService().getExistingDirectRoomWithUser(otherUserId)
 
         when (action) {
-            is VerificationAction.RequestVerificationByDM -> {
+            is VerificationAction.RequestVerificationByDM      -> {
                 if (roomId == null) {
                     val localId = LocalEcho.createLocalEchoId()
                     setState {
@@ -303,7 +303,7 @@
                 }
                 Unit
             }
-            is VerificationAction.StartSASVerification -> {
+            is VerificationAction.StartSASVerification         -> {
                 val request = session.cryptoService().verificationService().getExistingVerificationRequest(otherUserId, action.pendingRequestTransactionId)
                         ?: return@withState
                 val otherDevice = if (request.isIncoming) request.requestInfo?.fromDevice else request.readyInfo?.fromDevice
@@ -325,7 +325,7 @@
                 }
                 Unit
             }
-            is VerificationAction.RemoteQrCodeScanned -> {
+            is VerificationAction.RemoteQrCodeScanned          -> {
                 val existingTransaction = session.cryptoService().verificationService()
                         .getExistingTransaction(action.otherUserId, action.transactionId) as? QrCodeVerificationTransaction
                 existingTransaction
@@ -339,7 +339,7 @@
                 existingTransaction
                         ?.otherUserScannedMyQrCode()
             }
-            is VerificationAction.OtherUserDidNotScanned -> {
+            is VerificationAction.OtherUserDidNotScanned       -> {
                 val transactionId = state.transactionId ?: return@withState
 
                 val existingTransaction = session.cryptoService().verificationService()
@@ -347,21 +347,17 @@
                 existingTransaction
                         ?.otherUserDidNotScannedMyQrCode()
             }
-            is VerificationAction.SASMatchAction -> {
+            is VerificationAction.SASMatchAction               -> {
                 (session.cryptoService().verificationService()
                         .getExistingTransaction(action.otherUserId, action.sasTransactionId)
                         as? SasVerificationTransaction)?.userHasVerifiedShortCode()
             }
-            is VerificationAction.SASDoNotMatchAction -> {
+            is VerificationAction.SASDoNotMatchAction          -> {
                 (session.cryptoService().verificationService()
                         .getExistingTransaction(action.otherUserId, action.sasTransactionId)
                         as? SasVerificationTransaction)
                         ?.shortCodeDoesNotMatch()
             }
-<<<<<<< HEAD
-            is VerificationAction.GotItConclusion -> {
-                _viewEvents.post(VerificationBottomSheetViewEvents.Dismiss)
-=======
             is VerificationAction.GotItConclusion              -> {
                 if (state.isVerificationRequired && !action.verified) {
                     // we should go back to first screen
@@ -375,19 +371,18 @@
                 } else {
                     _viewEvents.post(VerificationBottomSheetViewEvents.Dismiss)
                 }
->>>>>>> b6b487df
-            }
-            is VerificationAction.SkipVerification -> {
+            }
+            is VerificationAction.SkipVerification             -> {
                 _viewEvents.post(VerificationBottomSheetViewEvents.Dismiss)
             }
-            is VerificationAction.VerifyFromPassphrase -> {
+            is VerificationAction.VerifyFromPassphrase         -> {
                 setState { copy(verifyingFrom4S = true) }
                 _viewEvents.post(VerificationBottomSheetViewEvents.AccessSecretStore)
             }
-            is VerificationAction.GotResultFromSsss -> {
+            is VerificationAction.GotResultFromSsss            -> {
                 handleSecretBackFromSSSS(action)
             }
-            VerificationAction.SecuredStorageHasBeenReset -> {
+            VerificationAction.SecuredStorageHasBeenReset      -> {
                 if (session.cryptoService().crossSigningService().allPrivateKeysKnown()) {
                     setState {
                         copy(quadSHasBeenReset = true, verifyingFrom4S = false)
@@ -395,7 +390,7 @@
                 }
                 Unit
             }
-            VerificationAction.CancelledFromSsss -> {
+            VerificationAction.CancelledFromSsss               -> {
                 setState {
                     copy(verifyingFrom4S = false)
                 }
@@ -515,7 +510,7 @@
         }
 
         when (tx) {
-            is SasVerificationTransaction -> {
+            is SasVerificationTransaction    -> {
                 if (tx.transactionId == (state.pendingRequest.invoke()?.transactionId ?: state.transactionId)) {
                     // A SAS tx has been started following this request
                     setState {
