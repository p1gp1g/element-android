--- conflicted
+++ resolved
@@ -29,30 +29,6 @@
 import org.matrix.android.sdk.api.session.widgets.model.Widget
 import org.matrix.android.sdk.api.session.widgets.model.WidgetType
 
-<<<<<<< HEAD
-/**
- * Describes the current send mode:
- * REGULAR: sends the text as a regular message
- * QUOTE: User is currently quoting a message
- * EDIT: User is currently editing an existing message
- *
- * Depending on the state the bottom toolbar will change (icons/preview/actions...)
- */
-sealed class SendMode(open val text: String) {
-    data class REGULAR(
-            override val text: String,
-            val fromSharing: Boolean,
-            // This is necessary for forcing refresh on onEach
-            private val ts: Long = System.currentTimeMillis()
-    ) : SendMode(text)
-
-    data class QUOTE(val timelineEvent: TimelineEvent, override val text: String) : SendMode(text)
-    data class EDIT(val timelineEvent: TimelineEvent, override val text: String) : SendMode(text)
-    data class REPLY(val timelineEvent: TimelineEvent, override val text: String) : SendMode(text)
-}
-
-=======
->>>>>>> b4119386
 sealed class UnreadState {
     object Unknown : UnreadState()
     object HasNoUnread : UnreadState()
