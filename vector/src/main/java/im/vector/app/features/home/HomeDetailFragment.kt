/*
 * Copyright 2019 New Vector Ltd
 *
 * Licensed under the Apache License, Version 2.0 (the "License");
 * you may not use this file except in compliance with the License.
 * You may obtain a copy of the License at
 *
 * http://www.apache.org/licenses/LICENSE-2.0
 *
 * Unless required by applicable law or agreed to in writing, software
 * distributed under the License is distributed on an "AS IS" BASIS,
 * WITHOUT WARRANTIES OR CONDITIONS OF ANY KIND, either express or implied.
 * See the License for the specific language governing permissions and
 * limitations under the License.
 */

package im.vector.app.features.home

import android.os.Bundle
import android.view.LayoutInflater
import android.view.Menu
import android.view.MenuItem
import android.view.View
import android.view.ViewGroup
import androidx.core.view.isVisible
import androidx.fragment.app.Fragment
import com.airbnb.mvrx.activityViewModel
import com.airbnb.mvrx.fragmentViewModel
import com.airbnb.mvrx.withState
import com.google.android.material.badge.BadgeDrawable
import im.vector.app.R
import im.vector.app.SpaceStateHandler
import im.vector.app.core.extensions.commitTransaction
import im.vector.app.core.extensions.toMvRxBundle
import im.vector.app.core.platform.OnBackPressed
import im.vector.app.core.platform.VectorBaseActivity
import im.vector.app.core.platform.VectorBaseFragment
import im.vector.app.core.platform.VectorMenuProvider
import im.vector.app.core.resources.ColorProvider
import im.vector.app.core.ui.views.CurrentCallsView
import im.vector.app.core.ui.views.CurrentCallsViewPresenter
import im.vector.app.core.ui.views.KeysBackupBanner
import im.vector.app.databinding.FragmentHomeDetailBinding
import im.vector.app.features.VectorFeatures
import im.vector.app.features.call.SharedKnownCallsViewModel
import im.vector.app.features.call.VectorCallActivity
import im.vector.app.features.call.dialpad.DialPadFragment
import im.vector.app.features.call.webrtc.WebRtcCallManager
import im.vector.app.features.home.room.list.RoomListFragment
import im.vector.app.features.home.room.list.RoomListParams
import im.vector.app.features.home.room.list.UnreadCounterBadgeView
import im.vector.app.features.home.room.list.home.HomeRoomListFragment
import im.vector.app.features.popup.PopupAlertManager
import im.vector.app.features.popup.VerificationVectorAlert
import im.vector.app.features.settings.VectorLocale
import im.vector.app.features.settings.VectorPreferences
import im.vector.app.features.settings.VectorSettingsActivity.Companion.EXTRA_DIRECT_ACCESS_SECURITY_PRIVACY_MANAGE_SESSIONS
import im.vector.app.features.themes.ThemeUtils
import im.vector.app.features.workers.signout.BannerState
import im.vector.app.features.workers.signout.ServerBackupStatusViewModel
import org.matrix.android.sdk.api.session.crypto.model.DeviceInfo
import org.matrix.android.sdk.api.session.room.model.RoomSummary
import javax.inject.Inject

class HomeDetailFragment @Inject constructor(
        private val avatarRenderer: AvatarRenderer,
        private val colorProvider: ColorProvider,
        private val alertManager: PopupAlertManager,
        private val callManager: WebRtcCallManager,
        private val vectorPreferences: VectorPreferences,
<<<<<<< HEAD
        private val spaceStateHandler: SpaceStateHandler
=======
        private val appStateHandler: AppStateHandler,
        private val vectorFeatures: VectorFeatures,
>>>>>>> a0534d8f
) : VectorBaseFragment<FragmentHomeDetailBinding>(),
        KeysBackupBanner.Delegate,
        CurrentCallsView.Callback,
        OnBackPressed,
        VectorMenuProvider {

    private val viewModel: HomeDetailViewModel by fragmentViewModel()
    private val unknownDeviceDetectorSharedViewModel: UnknownDeviceDetectorSharedViewModel by activityViewModel()
    private val unreadMessagesSharedViewModel: UnreadMessagesSharedViewModel by activityViewModel()
    private val serverBackupStatusViewModel: ServerBackupStatusViewModel by activityViewModel()

    private lateinit var sharedActionViewModel: HomeSharedActionViewModel
    private lateinit var sharedCallActionViewModel: SharedKnownCallsViewModel

    private var hasUnreadRooms = false
        set(value) {
            if (value != field) {
                field = value
                invalidateOptionsMenu()
            }
        }

    override fun getMenuRes() = R.menu.room_list

    override fun handleMenuItemSelected(item: MenuItem): Boolean {
        return when (item.itemId) {
            R.id.menu_home_mark_all_as_read -> {
                viewModel.handle(HomeDetailAction.MarkAllRoomsRead)
                true
            }
            else -> false
        }
    }

    override fun handlePrepareMenu(menu: Menu) {
        withState(viewModel) { state ->
            val isRoomList = state.currentTab is HomeTab.RoomList
            menu.findItem(R.id.menu_home_mark_all_as_read).isVisible = isRoomList && hasUnreadRooms
        }
    }

    override fun getBinding(inflater: LayoutInflater, container: ViewGroup?): FragmentHomeDetailBinding {
        return FragmentHomeDetailBinding.inflate(inflater, container, false)
    }

    private val currentCallsViewPresenter = CurrentCallsViewPresenter()

    override fun onViewCreated(view: View, savedInstanceState: Bundle?) {
        super.onViewCreated(view, savedInstanceState)
        sharedActionViewModel = activityViewModelProvider.get(HomeSharedActionViewModel::class.java)
        sharedCallActionViewModel = activityViewModelProvider.get(SharedKnownCallsViewModel::class.java)
        setupBottomNavigationView()
        setupToolbar()
        setupKeysBackupBanner()
        setupActiveCallView()

        withState(viewModel) {
            // Update the navigation view if needed (for when we restore the tabs)
            views.bottomNavigationView.selectedItemId = it.currentTab.toMenuId()
        }

        viewModel.onEach(HomeDetailViewState::selectedSpace) { selectedSpace ->
            onSpaceChange(selectedSpace)
        }

        viewModel.onEach(HomeDetailViewState::currentTab) { currentTab ->
            updateUIForTab(currentTab)
        }

        viewModel.onEach(HomeDetailViewState::showDialPadTab) { showDialPadTab ->
            updateTabVisibilitySafely(R.id.bottom_action_dial_pad, showDialPadTab)
        }

        viewModel.observeViewEvents { viewEvent ->
            when (viewEvent) {
                HomeDetailViewEvents.CallStarted -> handleCallStarted()
                is HomeDetailViewEvents.FailToCall -> showFailure(viewEvent.failure)
                HomeDetailViewEvents.Loading -> showLoadingDialog()
            }
        }

        unknownDeviceDetectorSharedViewModel.onEach { state ->
            state.unknownSessions.invoke()?.let { unknownDevices ->
                if (unknownDevices.firstOrNull()?.currentSessionTrust == true) {
                    val uid = "review_login"
                    alertManager.cancelAlert(uid)
                    val olderUnverified = unknownDevices.filter { !it.isNew }
                    val newest = unknownDevices.firstOrNull { it.isNew }?.deviceInfo
                    if (newest != null) {
                        promptForNewUnknownDevices(uid, state, newest)
                    } else if (olderUnverified.isNotEmpty()) {
                        // In this case we prompt to go to settings to review logins
                        promptToReviewChanges(uid, state, olderUnverified.map { it.deviceInfo })
                    }
                }
            }
        }

        unreadMessagesSharedViewModel.onEach { state ->
            views.drawerUnreadCounterBadgeView.render(
                    UnreadCounterBadgeView.State(
                            count = state.otherSpacesUnread.totalCount,
                            highlighted = state.otherSpacesUnread.isHighlight
                    )
            )
        }

        sharedCallActionViewModel
                .liveKnownCalls
                .observe(viewLifecycleOwner) {
                    currentCallsViewPresenter.updateCall(callManager.getCurrentCall(), callManager.getCalls())
                    invalidateOptionsMenu()
                }
    }

    private fun navigateBack() {
        val previousSpaceId = spaceStateHandler.getSpaceBackstack().removeLastOrNull()
        val parentSpaceId = spaceStateHandler.getCurrentSpace()?.flattenParentIds?.lastOrNull()
        setCurrentSpace(previousSpaceId ?: parentSpaceId)
    }

    private fun setCurrentSpace(spaceId: String?) {
        spaceStateHandler.setCurrentSpace(spaceId, isForwardNavigation = false)
        sharedActionViewModel.post(HomeActivitySharedAction.OnCloseSpace)
    }

    private fun handleCallStarted() {
        dismissLoadingDialog()
        val fragmentTag = HomeTab.DialPad.toFragmentTag()
        (childFragmentManager.findFragmentByTag(fragmentTag) as? DialPadFragment)?.clear()
    }

    override fun onDestroyView() {
        currentCallsViewPresenter.unBind()
        super.onDestroyView()
    }

    override fun onResume() {
        super.onResume()
        updateTabVisibilitySafely(R.id.bottom_action_notification, vectorPreferences.labAddNotificationTab())
        callManager.checkForProtocolsSupportIfNeeded()
        refreshSpaceState()
    }

    private fun refreshSpaceState() {
        spaceStateHandler.getCurrentSpace()?.let {
            onSpaceChange(it)
        }
    }

    private fun promptForNewUnknownDevices(uid: String, state: UnknownDevicesState, newest: DeviceInfo) {
        val user = state.myMatrixItem
        alertManager.postVectorAlert(
                VerificationVectorAlert(
                        uid = uid,
                        title = getString(R.string.new_session),
                        description = getString(R.string.verify_this_session, newest.displayName ?: newest.deviceId ?: ""),
                        iconId = R.drawable.ic_shield_warning
                ).apply {
                    viewBinder = VerificationVectorAlert.ViewBinder(user, avatarRenderer)
                    colorInt = colorProvider.getColorFromAttribute(R.attr.colorPrimary)
                    contentAction = Runnable {
                        (weakCurrentActivity?.get() as? VectorBaseActivity<*>)
                                ?.navigator
                                ?.requestSessionVerification(requireContext(), newest.deviceId ?: "")
                        unknownDeviceDetectorSharedViewModel.handle(
                                UnknownDeviceDetectorSharedViewModel.Action.IgnoreDevice(newest.deviceId?.let { listOf(it) }.orEmpty())
                        )
                    }
                    dismissedAction = Runnable {
                        unknownDeviceDetectorSharedViewModel.handle(
                                UnknownDeviceDetectorSharedViewModel.Action.IgnoreDevice(newest.deviceId?.let { listOf(it) }.orEmpty())
                        )
                    }
                }
        )
    }

    private fun promptToReviewChanges(uid: String, state: UnknownDevicesState, oldUnverified: List<DeviceInfo>) {
        val user = state.myMatrixItem
        alertManager.postVectorAlert(
                VerificationVectorAlert(
                        uid = uid,
                        title = getString(R.string.review_logins),
                        description = getString(R.string.verify_other_sessions),
                        iconId = R.drawable.ic_shield_warning
                ).apply {
                    viewBinder = VerificationVectorAlert.ViewBinder(user, avatarRenderer)
                    colorInt = colorProvider.getColorFromAttribute(R.attr.colorPrimary)
                    contentAction = Runnable {
                        (weakCurrentActivity?.get() as? VectorBaseActivity<*>)?.let { activity ->
                            // mark as ignored to avoid showing it again
                            unknownDeviceDetectorSharedViewModel.handle(
                                    UnknownDeviceDetectorSharedViewModel.Action.IgnoreDevice(oldUnverified.mapNotNull { it.deviceId })
                            )
                            activity.navigator.openSettings(activity, EXTRA_DIRECT_ACCESS_SECURITY_PRIVACY_MANAGE_SESSIONS)
                        }
                    }
                    dismissedAction = Runnable {
                        unknownDeviceDetectorSharedViewModel.handle(
                                UnknownDeviceDetectorSharedViewModel.Action.IgnoreDevice(oldUnverified.mapNotNull { it.deviceId })
                        )
                    }
                }
        )
    }

    private fun onSpaceChange(spaceSummary: RoomSummary?) {
        if (spaceSummary == null) {
            views.groupToolbarSpaceTitleView.isVisible = false
        } else {
            views.groupToolbarSpaceTitleView.isVisible = true
            views.groupToolbarSpaceTitleView.text = spaceSummary.displayName
        }
    }

    private fun setupKeysBackupBanner() {
        serverBackupStatusViewModel
                .onEach {
                    when (val banState = it.bannerState.invoke()) {
                        is BannerState.Setup -> views.homeKeysBackupBanner.render(KeysBackupBanner.State.Setup(banState.numberOfKeys), false)
                        BannerState.BackingUp -> views.homeKeysBackupBanner.render(KeysBackupBanner.State.BackingUp, false)
                        null,
                        BannerState.Hidden -> views.homeKeysBackupBanner.render(KeysBackupBanner.State.Hidden, false)
                    }
                }
        views.homeKeysBackupBanner.delegate = this
    }

    private fun setupActiveCallView() {
        currentCallsViewPresenter.bind(views.currentCallsView, this)
    }

    private fun setupToolbar() {
        setupToolbar(views.groupToolbar)
                .setTitle(null)

        views.groupToolbarAvatarImageView.debouncedClicks {
            sharedActionViewModel.post(HomeActivitySharedAction.OpenDrawer)
        }

        views.homeToolbarContent.debouncedClicks {
            withState(viewModel) { viewState ->
                viewState.selectedSpace?.let {
                    sharedActionViewModel.post(HomeActivitySharedAction.ShowSpaceSettings(it.roomId))
                }
            }
        }
    }

    private fun setupBottomNavigationView() {
        views.bottomNavigationView.menu.findItem(R.id.bottom_action_notification).isVisible = vectorPreferences.labAddNotificationTab()
        views.bottomNavigationView.setOnItemSelectedListener {
            val tab = when (it.itemId) {
                R.id.bottom_action_people -> HomeTab.RoomList(RoomListDisplayMode.PEOPLE)
                R.id.bottom_action_rooms -> HomeTab.RoomList(RoomListDisplayMode.ROOMS)
                R.id.bottom_action_notification -> HomeTab.RoomList(RoomListDisplayMode.NOTIFICATIONS)
                else -> HomeTab.DialPad
            }
            viewModel.handle(HomeDetailAction.SwitchTab(tab))
            true
        }
    }

    private fun updateUIForTab(tab: HomeTab) {
        views.bottomNavigationView.menu.findItem(tab.toMenuId()).isChecked = true
        views.groupToolbarTitleView.setText(tab.titleRes)
        updateSelectedFragment(tab)
        invalidateOptionsMenu()
    }

    private fun HomeTab.toFragmentTag() = "FRAGMENT_TAG_$this"

    private fun updateSelectedFragment(tab: HomeTab) {
        val fragmentTag = tab.toFragmentTag()
        val fragmentToShow = childFragmentManager.findFragmentByTag(fragmentTag)
        childFragmentManager.commitTransaction {
            childFragmentManager.fragments
                    .filter { it != fragmentToShow }
                    .forEach {
                        detach(it)
                    }
            if (fragmentToShow == null) {
                when (tab) {
                    is HomeTab.RoomList -> {
                        if (vectorFeatures.isNewAppLayoutEnabled()) {
                            add(R.id.roomListContainer, HomeRoomListFragment::class.java, null, fragmentTag)
                        } else {
                            val params = RoomListParams(tab.displayMode)
                            add(R.id.roomListContainer, RoomListFragment::class.java, params.toMvRxBundle(), fragmentTag)
                        }
                    }
                    is HomeTab.DialPad -> {
                        add(R.id.roomListContainer, createDialPadFragment(), fragmentTag)
                    }
                }
            } else {
                if (tab is HomeTab.DialPad) {
                    (fragmentToShow as? DialPadFragment)?.applyCallback()
                }
                attach(fragmentToShow)
            }
        }
    }

    private fun createDialPadFragment(): Fragment {
        val fragment = childFragmentManager.fragmentFactory.instantiate(vectorBaseActivity.classLoader, DialPadFragment::class.java.name)
        return (fragment as DialPadFragment).apply {
            arguments = Bundle().apply {
                putBoolean(DialPadFragment.EXTRA_ENABLE_DELETE, true)
                putBoolean(DialPadFragment.EXTRA_ENABLE_OK, true)
                putString(DialPadFragment.EXTRA_REGION_CODE, VectorLocale.applicationLocale.country)
            }
            applyCallback()
        }
    }

    private fun updateTabVisibilitySafely(tabId: Int, isVisible: Boolean) {
        val wasVisible = views.bottomNavigationView.menu.findItem(tabId).isVisible
        views.bottomNavigationView.menu.findItem(tabId).isVisible = isVisible
        if (wasVisible && !isVisible) {
            // As we hide it check if it's not the current item!
            withState(viewModel) {
                if (it.currentTab.toMenuId() == tabId) {
                    viewModel.handle(HomeDetailAction.SwitchTab(HomeTab.RoomList(RoomListDisplayMode.PEOPLE)))
                }
            }
        }
    }

    /* ==========================================================================================
     * KeysBackupBanner Listener
     * ========================================================================================== */

    override fun setupKeysBackup() {
        navigator.openKeysBackupSetup(requireActivity(), false)
    }

    override fun recoverKeysBackup() {
        navigator.openKeysBackupManager(requireActivity())
    }

    override fun invalidate() = withState(viewModel) {
        views.bottomNavigationView.getOrCreateBadge(R.id.bottom_action_people).render(it.notificationCountPeople, it.notificationHighlightPeople)
        views.bottomNavigationView.getOrCreateBadge(R.id.bottom_action_rooms).render(it.notificationCountRooms, it.notificationHighlightRooms)
        views.bottomNavigationView.getOrCreateBadge(R.id.bottom_action_notification).render(it.notificationCountCatchup, it.notificationHighlightCatchup)
        views.syncStateView.render(
                it.syncState,
                it.incrementalSyncRequestState,
                it.pushCounter,
                vectorPreferences.developerShowDebugInfo()
        )

        hasUnreadRooms = it.hasUnreadMessages
    }

    private fun BadgeDrawable.render(count: Int, highlight: Boolean) {
        isVisible = count > 0
        number = count
        maxCharacterCount = 3
        badgeTextColor = ThemeUtils.getColor(requireContext(), R.attr.colorOnPrimary)
        backgroundColor = if (highlight) {
            ThemeUtils.getColor(requireContext(), R.attr.colorError)
        } else {
            ThemeUtils.getColor(requireContext(), R.attr.vctr_unread_background)
        }
    }

    private fun HomeTab.toMenuId() = when (this) {
        is HomeTab.DialPad -> R.id.bottom_action_dial_pad
        is HomeTab.RoomList -> when (displayMode) {
            RoomListDisplayMode.PEOPLE -> R.id.bottom_action_people
            RoomListDisplayMode.ROOMS -> R.id.bottom_action_rooms
            else -> R.id.bottom_action_notification
        }
    }

    override fun onTapToReturnToCall() {
        callManager.getCurrentCall()?.let { call ->
            VectorCallActivity.newIntent(
                    context = requireContext(),
                    callId = call.callId,
                    signalingRoomId = call.signalingRoomId,
                    otherUserId = call.mxCall.opponentUserId,
                    isIncomingCall = !call.mxCall.isOutgoing,
                    isVideoCall = call.mxCall.isVideoCall,
                    mode = null
            ).let {
                startActivity(it)
            }
        }
    }

    private fun DialPadFragment.applyCallback(): DialPadFragment {
        callback = object : DialPadFragment.Callback {
            override fun onOkClicked(formatted: String?, raw: String?) {
                if (raw.isNullOrEmpty()) return
                viewModel.handle(HomeDetailAction.StartCallWithPhoneNumber(raw))
            }
        }
        return this
    }

    override fun onBackPressed(toolbarButton: Boolean) = if (spaceStateHandler.getCurrentSpace() != null) {
        navigateBack()
        true
    } else {
        false
    }
}<|MERGE_RESOLUTION|>--- conflicted
+++ resolved
@@ -68,12 +68,8 @@
         private val alertManager: PopupAlertManager,
         private val callManager: WebRtcCallManager,
         private val vectorPreferences: VectorPreferences,
-<<<<<<< HEAD
-        private val spaceStateHandler: SpaceStateHandler
-=======
-        private val appStateHandler: AppStateHandler,
+        private val spaceStateHandler: SpaceStateHandler,
         private val vectorFeatures: VectorFeatures,
->>>>>>> a0534d8f
 ) : VectorBaseFragment<FragmentHomeDetailBinding>(),
         KeysBackupBanner.Delegate,
         CurrentCallsView.Callback,
