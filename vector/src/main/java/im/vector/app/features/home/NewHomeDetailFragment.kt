/*
 * Copyright 2019 New Vector Ltd
 *
 * Licensed under the Apache License, Version 2.0 (the "License");
 * you may not use this file except in compliance with the License.
 * You may obtain a copy of the License at
 *
 * http://www.apache.org/licenses/LICENSE-2.0
 *
 * Unless required by applicable law or agreed to in writing, software
 * distributed under the License is distributed on an "AS IS" BASIS,
 * WITHOUT WARRANTIES OR CONDITIONS OF ANY KIND, either express or implied.
 * See the License for the specific language governing permissions and
 * limitations under the License.
 */

package im.vector.app.features.home

import android.content.Intent
import android.os.Bundle
import android.view.LayoutInflater
import android.view.Menu
import android.view.MenuItem
import android.view.View
import android.view.ViewGroup
<<<<<<< HEAD
import androidx.core.view.isVisible
import androidx.fragment.app.Fragment
=======
>>>>>>> 9b57630e
import androidx.lifecycle.lifecycleScope
import com.airbnb.mvrx.activityViewModel
import com.airbnb.mvrx.fragmentViewModel
import com.airbnb.mvrx.withState
import com.google.android.material.appbar.AppBarLayout
import com.google.android.material.badge.BadgeDrawable
import im.vector.app.R
import im.vector.app.SpaceStateHandler
import im.vector.app.core.extensions.commitTransaction
import im.vector.app.core.platform.OnBackPressed
import im.vector.app.core.platform.VectorBaseActivity
import im.vector.app.core.platform.VectorBaseFragment
import im.vector.app.core.platform.VectorMenuProvider
import im.vector.app.core.resources.BuildMeta
import im.vector.app.core.resources.ColorProvider
import im.vector.app.core.ui.views.CurrentCallsView
import im.vector.app.core.ui.views.CurrentCallsViewPresenter
import im.vector.app.core.ui.views.KeysBackupBanner
import im.vector.app.databinding.FragmentNewHomeDetailBinding
import im.vector.app.features.call.SharedKnownCallsViewModel
import im.vector.app.features.call.VectorCallActivity
import im.vector.app.features.call.dialpad.PstnDialActivity
import im.vector.app.features.call.webrtc.WebRtcCallManager
import im.vector.app.features.home.room.list.home.HomeRoomListFragment
import im.vector.app.features.popup.PopupAlertManager
import im.vector.app.features.popup.VerificationVectorAlert
import im.vector.app.features.settings.VectorPreferences
import im.vector.app.features.settings.VectorSettingsActivity.Companion.EXTRA_DIRECT_ACCESS_SECURITY_PRIVACY_MANAGE_SESSIONS
import im.vector.app.features.themes.ThemeUtils
import im.vector.app.features.workers.signout.BannerState
import im.vector.app.features.workers.signout.ServerBackupStatusViewModel
import kotlinx.coroutines.Dispatchers
import kotlinx.coroutines.launch
import org.matrix.android.sdk.api.session.Session
import org.matrix.android.sdk.api.session.crypto.model.DeviceInfo
import org.matrix.android.sdk.api.session.room.model.RoomSummary
import org.matrix.android.sdk.api.util.toMatrixItem
import javax.inject.Inject

class NewHomeDetailFragment @Inject constructor(
        private val avatarRenderer: AvatarRenderer,
        private val colorProvider: ColorProvider,
        private val alertManager: PopupAlertManager,
        private val callManager: WebRtcCallManager,
        private val vectorPreferences: VectorPreferences,
        private val spaceStateHandler: SpaceStateHandler,
        private val session: Session,
        private val buildMeta: BuildMeta,
) : VectorBaseFragment<FragmentNewHomeDetailBinding>(),
        KeysBackupBanner.Delegate,
        CurrentCallsView.Callback,
        OnBackPressed,
        VectorMenuProvider {

    private val viewModel: HomeDetailViewModel by fragmentViewModel()
    private val unknownDeviceDetectorSharedViewModel: UnknownDeviceDetectorSharedViewModel by activityViewModel()
    private val serverBackupStatusViewModel: ServerBackupStatusViewModel by activityViewModel()

    private lateinit var sharedActionViewModel: HomeSharedActionViewModel
    private lateinit var sharedCallActionViewModel: SharedKnownCallsViewModel

    private var hasUnreadRooms = false
        set(value) {
            if (value != field) {
                field = value
                invalidateOptionsMenu()
            }
        }

    override fun getMenuRes() = R.menu.room_list

    override fun handleMenuItemSelected(item: MenuItem): Boolean {
        return when (item.itemId) {
            R.id.menu_home_mark_all_as_read -> {
                viewModel.handle(HomeDetailAction.MarkAllRoomsRead)
                true
            }
            R.id.menu_home_dialpad -> {
                startActivity(Intent(requireContext(), PstnDialActivity::class.java))
                true
            }
            else -> false
        }
    }

    override fun handlePrepareMenu(menu: Menu) {
        withState(viewModel) { state ->
            val isRoomList = state.currentTab is HomeTab.RoomList
            menu.findItem(R.id.menu_home_mark_all_as_read).isVisible = isRoomList && hasUnreadRooms
            menu.findItem(R.id.menu_home_dialpad).isVisible = state.showDialPadTab
        }
    }

    override fun getBinding(inflater: LayoutInflater, container: ViewGroup?): FragmentNewHomeDetailBinding {
        return FragmentNewHomeDetailBinding.inflate(inflater, container, false)
    }

    private val currentCallsViewPresenter = CurrentCallsViewPresenter()

    override fun onViewCreated(view: View, savedInstanceState: Bundle?) {
        super.onViewCreated(view, savedInstanceState)
        sharedActionViewModel = activityViewModelProvider.get(HomeSharedActionViewModel::class.java)
        sharedCallActionViewModel = activityViewModelProvider.get(SharedKnownCallsViewModel::class.java)
        setupBottomNavigationView()
        setupToolbar()
        setupKeysBackupBanner()
        setupActiveCallView()
        setupDebugButton()

        withState(viewModel) {
            // Update the navigation view if needed (for when we restore the tabs)
            views.bottomNavigationView.selectedItemId = it.currentTab.toMenuId()
        }

        viewModel.onEach(HomeDetailViewState::selectedSpace) { selectedSpace ->
            onSpaceChange(selectedSpace)
        }

        viewModel.onEach(HomeDetailViewState::currentTab) { currentTab ->
            updateUIForTab(currentTab)
        }

        viewModel.observeViewEvents { viewEvent ->
            when (viewEvent) {
                HomeDetailViewEvents.CallStarted -> Unit
                is HomeDetailViewEvents.FailToCall -> Unit
                HomeDetailViewEvents.Loading -> showLoadingDialog()
            }
        }

        unknownDeviceDetectorSharedViewModel.onEach { state ->
            state.unknownSessions.invoke()?.let { unknownDevices ->
                if (unknownDevices.firstOrNull()?.currentSessionTrust == true) {
                    val uid = "review_login"
                    alertManager.cancelAlert(uid)
                    val olderUnverified = unknownDevices.filter { !it.isNew }
                    val newest = unknownDevices.firstOrNull { it.isNew }?.deviceInfo
                    if (newest != null) {
                        promptForNewUnknownDevices(uid, state, newest)
                    } else if (olderUnverified.isNotEmpty()) {
                        // In this case we prompt to go to settings to review logins
                        promptToReviewChanges(uid, state, olderUnverified.map { it.deviceInfo })
                    }
                }
            }
        }

        sharedCallActionViewModel
                .liveKnownCalls
                .observe(viewLifecycleOwner) {
                    currentCallsViewPresenter.updateCall(callManager.getCurrentCall(), callManager.getCalls())
                    invalidateOptionsMenu()
                }
    }

<<<<<<< HEAD
    private fun handleCallStarted() {
        dismissLoadingDialog()
        val fragmentTag = HomeTab.DialPad.toFragmentTag()
        (childFragmentManager.findFragmentByTag(fragmentTag) as? DialPadFragment)?.clear()
=======
    private fun navigateBack() {
        val previousSpaceId = spaceStateHandler.getSpaceBackstack().removeLastOrNull()
        val parentSpaceId = spaceStateHandler.getCurrentSpace()?.flattenParentIds?.lastOrNull()
        setCurrentSpace(previousSpaceId ?: parentSpaceId)
    }

    private fun setCurrentSpace(spaceId: String?) {
        spaceStateHandler.setCurrentSpace(spaceId, isForwardNavigation = false)
        sharedActionViewModel.post(HomeActivitySharedAction.OnCloseSpace)
>>>>>>> 9b57630e
    }

    override fun onDestroyView() {
        currentCallsViewPresenter.unBind()
        super.onDestroyView()
    }

    override fun onResume() {
        super.onResume()
        updateTabVisibilitySafely(R.id.bottom_action_notification, vectorPreferences.labAddNotificationTab())
        callManager.checkForProtocolsSupportIfNeeded()
        refreshSpaceState()
        refreshDebugButtonState()
    }

    private fun refreshSpaceState() {
        spaceStateHandler.getCurrentSpace()?.let {
            onSpaceChange(it)
        }
    }

    private fun promptForNewUnknownDevices(uid: String, state: UnknownDevicesState, newest: DeviceInfo) {
        val user = state.myMatrixItem
        alertManager.postVectorAlert(
                VerificationVectorAlert(
                        uid = uid,
                        title = getString(R.string.new_session),
                        description = getString(R.string.verify_this_session, newest.displayName ?: newest.deviceId ?: ""),
                        iconId = R.drawable.ic_shield_warning
                ).apply {
                    viewBinder = VerificationVectorAlert.ViewBinder(user, avatarRenderer)
                    colorInt = colorProvider.getColorFromAttribute(R.attr.colorPrimary)
                    contentAction = Runnable {
                        (weakCurrentActivity?.get() as? VectorBaseActivity<*>)
                                ?.navigator
                                ?.requestSessionVerification(requireContext(), newest.deviceId ?: "")
                        unknownDeviceDetectorSharedViewModel.handle(
                                UnknownDeviceDetectorSharedViewModel.Action.IgnoreDevice(newest.deviceId?.let { listOf(it) }.orEmpty())
                        )
                    }
                    dismissedAction = Runnable {
                        unknownDeviceDetectorSharedViewModel.handle(
                                UnknownDeviceDetectorSharedViewModel.Action.IgnoreDevice(newest.deviceId?.let { listOf(it) }.orEmpty())
                        )
                    }
                }
        )
    }

    private fun promptToReviewChanges(uid: String, state: UnknownDevicesState, oldUnverified: List<DeviceInfo>) {
        val user = state.myMatrixItem
        alertManager.postVectorAlert(
                VerificationVectorAlert(
                        uid = uid,
                        title = getString(R.string.review_logins),
                        description = getString(R.string.verify_other_sessions),
                        iconId = R.drawable.ic_shield_warning
                ).apply {
                    viewBinder = VerificationVectorAlert.ViewBinder(user, avatarRenderer)
                    colorInt = colorProvider.getColorFromAttribute(R.attr.colorPrimary)
                    contentAction = Runnable {
                        (weakCurrentActivity?.get() as? VectorBaseActivity<*>)?.let { activity ->
                            // mark as ignored to avoid showing it again
                            unknownDeviceDetectorSharedViewModel.handle(
                                    UnknownDeviceDetectorSharedViewModel.Action.IgnoreDevice(oldUnverified.mapNotNull { it.deviceId })
                            )
                            activity.navigator.openSettings(activity, EXTRA_DIRECT_ACCESS_SECURITY_PRIVACY_MANAGE_SESSIONS)
                        }
                    }
                    dismissedAction = Runnable {
                        unknownDeviceDetectorSharedViewModel.handle(
                                UnknownDeviceDetectorSharedViewModel.Action.IgnoreDevice(oldUnverified.mapNotNull { it.deviceId })
                        )
                    }
                }
        )
    }

    private fun onSpaceChange(spaceSummary: RoomSummary?) {
        views.collapsingToolbar.title = (spaceSummary?.displayName ?: getString(R.string.all_chats))
    }

    private fun setupKeysBackupBanner() {
        serverBackupStatusViewModel
                .onEach {
                    when (val banState = it.bannerState.invoke()) {
                        is BannerState.Setup -> views.homeKeysBackupBanner.render(KeysBackupBanner.State.Setup(banState.numberOfKeys), false)
                        BannerState.BackingUp -> views.homeKeysBackupBanner.render(KeysBackupBanner.State.BackingUp, false)
                        null,
                        BannerState.Hidden -> views.homeKeysBackupBanner.render(KeysBackupBanner.State.Hidden, false)
                    }
                }
        views.homeKeysBackupBanner.delegate = this
    }

    private fun setupActiveCallView() {
        currentCallsViewPresenter.bind(views.currentCallsView, this)
    }

    private fun setupToolbar() {
        setupToolbar(views.toolbar)

        lifecycleScope.launch(Dispatchers.IO) {
            session.userService().getUser(session.myUserId)?.let { user ->
                avatarRenderer.render(user.toMatrixItem(), views.avatar)
            }
        }

        views.avatar.debouncedClicks {
            navigator.openSettings(requireContext())
        }
    }

    private fun setupBottomNavigationView() {
        views.bottomNavigationView.menu.findItem(R.id.bottom_action_notification).isVisible = vectorPreferences.labAddNotificationTab()
        views.bottomNavigationView.setOnItemSelectedListener {
            val tab = when (it.itemId) {
                R.id.bottom_action_people -> HomeTab.RoomList(RoomListDisplayMode.PEOPLE)
                R.id.bottom_action_rooms -> HomeTab.RoomList(RoomListDisplayMode.ROOMS)
                R.id.bottom_action_notification -> HomeTab.RoomList(RoomListDisplayMode.NOTIFICATIONS)
                else -> HomeTab.DialPad
            }
            viewModel.handle(HomeDetailAction.SwitchTab(tab))
            true
        }
    }

    private fun updateUIForTab(tab: HomeTab) {
        views.bottomNavigationView.menu.findItem(tab.toMenuId()).isChecked = true
        updateSelectedFragment(tab)
        invalidateOptionsMenu()
    }

    private fun HomeTab.toFragmentTag() = "FRAGMENT_TAG_$this"

    private fun updateSelectedFragment(tab: HomeTab) {
        val fragmentTag = tab.toFragmentTag()
        val fragmentToShow = childFragmentManager.findFragmentByTag(fragmentTag)
        childFragmentManager.commitTransaction {
            childFragmentManager.fragments
                    .filter { it != fragmentToShow }
                    .forEach {
                        detach(it)
                    }
            if (fragmentToShow == null) {
                when (tab) {
                    is HomeTab.RoomList -> {
                        add(R.id.roomListContainer, HomeRoomListFragment::class.java, null, fragmentTag)
                    }
                    is HomeTab.DialPad -> {
                        throw NotImplementedError("this tab shouldn't exists when app layout is enabled")
                    }
                }
            } else {
                attach(fragmentToShow)
            }
        }
    }

    private fun updateTabVisibilitySafely(tabId: Int, isVisible: Boolean) {
        val wasVisible = views.bottomNavigationView.menu.findItem(tabId).isVisible
        views.bottomNavigationView.menu.findItem(tabId).isVisible = isVisible
        if (wasVisible && !isVisible) {
            // As we hide it check if it's not the current item!
            withState(viewModel) {
                if (it.currentTab.toMenuId() == tabId) {
                    viewModel.handle(HomeDetailAction.SwitchTab(HomeTab.RoomList(RoomListDisplayMode.PEOPLE)))
                }
            }
        }
    }

    private fun setupDebugButton() {
        views.debugButton.debouncedClicks {
            sharedActionViewModel.post(HomeActivitySharedAction.CloseDrawer)
            navigator.openDebug(requireActivity())
        }

        views.appBarLayout.addOnOffsetChangedListener(AppBarLayout.OnOffsetChangedListener { _, verticalOffset ->
            views.debugButton.isVisible = verticalOffset == 0
        })
    }

    private fun refreshDebugButtonState() {
        views.debugButton.isVisible = buildMeta.isDebug && vectorPreferences.developerMode()
    }

    /* ==========================================================================================
     * KeysBackupBanner Listener
     * ========================================================================================== */

    override fun setupKeysBackup() {
        navigator.openKeysBackupSetup(requireActivity(), false)
    }

    override fun recoverKeysBackup() {
        navigator.openKeysBackupManager(requireActivity())
    }

    override fun invalidate() = withState(viewModel) {
        views.bottomNavigationView.getOrCreateBadge(R.id.bottom_action_people).render(it.notificationCountPeople, it.notificationHighlightPeople)
        views.bottomNavigationView.getOrCreateBadge(R.id.bottom_action_rooms).render(it.notificationCountRooms, it.notificationHighlightRooms)
        views.bottomNavigationView.getOrCreateBadge(R.id.bottom_action_notification).render(it.notificationCountCatchup, it.notificationHighlightCatchup)
        views.syncStateView.render(
                it.syncState,
                it.incrementalSyncRequestState,
                it.pushCounter,
                vectorPreferences.developerShowDebugInfo()
        )

        hasUnreadRooms = it.hasUnreadMessages
    }

    private fun BadgeDrawable.render(count: Int, highlight: Boolean) {
        isVisible = count > 0
        number = count
        maxCharacterCount = 3
        badgeTextColor = ThemeUtils.getColor(requireContext(), R.attr.colorOnPrimary)
        backgroundColor = if (highlight) {
            ThemeUtils.getColor(requireContext(), R.attr.colorError)
        } else {
            ThemeUtils.getColor(requireContext(), R.attr.vctr_unread_background)
        }
    }

    private fun HomeTab.toMenuId() = when (this) {
        is HomeTab.DialPad -> R.id.bottom_action_dial_pad
        is HomeTab.RoomList -> when (displayMode) {
            RoomListDisplayMode.PEOPLE -> R.id.bottom_action_people
            RoomListDisplayMode.ROOMS -> R.id.bottom_action_rooms
            else -> R.id.bottom_action_notification
        }
    }

    override fun onTapToReturnToCall() {
        callManager.getCurrentCall()?.let { call ->
            VectorCallActivity.newIntent(
                    context = requireContext(),
                    callId = call.callId,
                    signalingRoomId = call.signalingRoomId,
                    otherUserId = call.mxCall.opponentUserId,
                    isIncomingCall = !call.mxCall.isOutgoing,
                    isVideoCall = call.mxCall.isVideoCall,
                    mode = null
            ).let {
                startActivity(it)
            }
        }
    }

<<<<<<< HEAD
    private fun DialPadFragment.applyCallback(): DialPadFragment {
        callback = object : DialPadFragment.Callback {
            override fun onOkClicked(formatted: String?, raw: String?) {
                if (raw.isNullOrEmpty()) return
                viewModel.handle(HomeDetailAction.StartCallWithPhoneNumber(raw))
            }
        }
        return this
    }

    override fun onBackPressed(toolbarButton: Boolean) = try {
        val lastSpace = spaceStateHandler.popSpaceBackstack()
        spaceStateHandler.setCurrentSpace(lastSpace, isForwardNavigation = false)
=======
    override fun onBackPressed(toolbarButton: Boolean) = if (spaceStateHandler.getCurrentSpace() != null) {
        navigateBack()
>>>>>>> 9b57630e
        true
    } catch (e: NoSuchElementException) {
        false
    }
}<|MERGE_RESOLUTION|>--- conflicted
+++ resolved
@@ -23,11 +23,8 @@
 import android.view.MenuItem
 import android.view.View
 import android.view.ViewGroup
-<<<<<<< HEAD
 import androidx.core.view.isVisible
 import androidx.fragment.app.Fragment
-=======
->>>>>>> 9b57630e
 import androidx.lifecycle.lifecycleScope
 import com.airbnb.mvrx.activityViewModel
 import com.airbnb.mvrx.fragmentViewModel
@@ -183,22 +180,21 @@
                 }
     }
 
-<<<<<<< HEAD
+    private fun navigateBack() {
+        val previousSpaceId = spaceStateHandler.getSpaceBackstack().removeLastOrNull()
+        val parentSpaceId = spaceStateHandler.getCurrentSpace()?.flattenParentIds?.lastOrNull()
+        setCurrentSpace(previousSpaceId ?: parentSpaceId)
+    }
+
+    private fun setCurrentSpace(spaceId: String?) {
+        spaceStateHandler.setCurrentSpace(spaceId, isForwardNavigation = false)
+        sharedActionViewModel.post(HomeActivitySharedAction.OnCloseSpace)
+    }
+
     private fun handleCallStarted() {
         dismissLoadingDialog()
         val fragmentTag = HomeTab.DialPad.toFragmentTag()
         (childFragmentManager.findFragmentByTag(fragmentTag) as? DialPadFragment)?.clear()
-=======
-    private fun navigateBack() {
-        val previousSpaceId = spaceStateHandler.getSpaceBackstack().removeLastOrNull()
-        val parentSpaceId = spaceStateHandler.getCurrentSpace()?.flattenParentIds?.lastOrNull()
-        setCurrentSpace(previousSpaceId ?: parentSpaceId)
-    }
-
-    private fun setCurrentSpace(spaceId: String?) {
-        spaceStateHandler.setCurrentSpace(spaceId, isForwardNavigation = false)
-        sharedActionViewModel.post(HomeActivitySharedAction.OnCloseSpace)
->>>>>>> 9b57630e
     }
 
     override fun onDestroyView() {
@@ -449,7 +445,6 @@
         }
     }
 
-<<<<<<< HEAD
     private fun DialPadFragment.applyCallback(): DialPadFragment {
         callback = object : DialPadFragment.Callback {
             override fun onOkClicked(formatted: String?, raw: String?) {
@@ -460,13 +455,8 @@
         return this
     }
 
-    override fun onBackPressed(toolbarButton: Boolean) = try {
-        val lastSpace = spaceStateHandler.popSpaceBackstack()
-        spaceStateHandler.setCurrentSpace(lastSpace, isForwardNavigation = false)
-=======
     override fun onBackPressed(toolbarButton: Boolean) = if (spaceStateHandler.getCurrentSpace() != null) {
         navigateBack()
->>>>>>> 9b57630e
         true
     } catch (e: NoSuchElementException) {
         false
