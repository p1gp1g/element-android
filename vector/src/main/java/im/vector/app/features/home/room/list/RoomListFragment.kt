/*
 * Copyright 2019 New Vector Ltd
 *
 * Licensed under the Apache License, Version 2.0 (the "License");
 * you may not use this file except in compliance with the License.
 * You may obtain a copy of the License at
 *
 * http://www.apache.org/licenses/LICENSE-2.0
 *
 * Unless required by applicable law or agreed to in writing, software
 * distributed under the License is distributed on an "AS IS" BASIS,
 * WITHOUT WARRANTIES OR CONDITIONS OF ANY KIND, either express or implied.
 * See the License for the specific language governing permissions and
 * limitations under the License.
 */

package im.vector.app.features.home.room.list

import android.os.Bundle
import android.os.Parcelable
import android.view.LayoutInflater
import android.view.View
import android.view.ViewGroup
import androidx.core.content.ContextCompat
import androidx.core.view.isVisible
import androidx.lifecycle.Lifecycle
import androidx.lifecycle.flowWithLifecycle
import androidx.lifecycle.lifecycleScope
import androidx.recyclerview.widget.ConcatAdapter
import androidx.recyclerview.widget.LinearLayoutManager
import androidx.recyclerview.widget.RecyclerView
import com.airbnb.epoxy.EpoxyController
import com.airbnb.epoxy.OnModelBuildFinishedListener
import com.airbnb.mvrx.args
import com.airbnb.mvrx.fragmentViewModel
import com.airbnb.mvrx.withState
import com.google.android.material.dialog.MaterialAlertDialogBuilder
import im.vector.app.R
import im.vector.app.core.epoxy.LayoutManagerStateRestorer
import im.vector.app.core.extensions.cleanup
import im.vector.app.core.platform.OnBackPressed
import im.vector.app.core.platform.StateView
import im.vector.app.core.platform.VectorBaseFragment
import im.vector.app.core.resources.UserPreferencesProvider
import im.vector.app.databinding.FragmentRoomListBinding
import im.vector.app.features.analytics.plan.MobileScreen
import im.vector.app.features.analytics.plan.ViewRoom
import im.vector.app.features.home.RoomListDisplayMode
import im.vector.app.features.home.room.filtered.FilteredRoomFooterItem
import im.vector.app.features.home.room.list.actions.RoomListQuickActionsBottomSheet
import im.vector.app.features.home.room.list.actions.RoomListQuickActionsSharedAction
import im.vector.app.features.home.room.list.actions.RoomListQuickActionsSharedActionViewModel
import im.vector.app.features.home.room.list.widget.NotifsFabMenuView
import im.vector.app.features.matrixto.OriginOfMatrixTo
import im.vector.app.features.notifications.NotificationDrawerManager
import kotlinx.coroutines.flow.filter
import kotlinx.coroutines.flow.launchIn
import kotlinx.coroutines.flow.onEach
import kotlinx.coroutines.launch
import kotlinx.parcelize.Parcelize
import org.matrix.android.sdk.api.extensions.orTrue
import org.matrix.android.sdk.api.session.room.model.RoomSummary
import org.matrix.android.sdk.api.session.room.model.SpaceChildInfo
import org.matrix.android.sdk.api.session.room.model.tag.RoomTag
import org.matrix.android.sdk.api.session.room.notification.RoomNotificationState
import javax.inject.Inject

@Parcelize
data class RoomListParams(
        val displayMode: RoomListDisplayMode
) : Parcelable

class RoomListFragment @Inject constructor(
        private val pagedControllerFactory: RoomSummaryPagedControllerFactory,
        private val notificationDrawerManager: NotificationDrawerManager,
        private val footerController: RoomListFooterController,
        private val userPreferencesProvider: UserPreferencesProvider
) : VectorBaseFragment<FragmentRoomListBinding>(),
        RoomListListener,
        OnBackPressed,
        FilteredRoomFooterItem.Listener,
        NotifsFabMenuView.Listener {

    private var modelBuildListener: OnModelBuildFinishedListener? = null
    private lateinit var sharedActionViewModel: RoomListQuickActionsSharedActionViewModel
    private val roomListParams: RoomListParams by args()
    private val roomListViewModel: RoomListViewModel by fragmentViewModel()
    private lateinit var stateRestorer: LayoutManagerStateRestorer

    override fun getBinding(inflater: LayoutInflater, container: ViewGroup?): FragmentRoomListBinding {
        return FragmentRoomListBinding.inflate(inflater, container, false)
    }

    data class SectionKey(
            val name: String,
            val isExpanded: Boolean,
            val notifyOfLocalEcho: Boolean
    )

    data class SectionAdapterInfo(
            var section: SectionKey,
            val sectionHeaderAdapter: SectionHeaderAdapter,
            val contentEpoxyController: EpoxyController
    )

    private val adapterInfosList = mutableListOf<SectionAdapterInfo>()
    private var concatAdapter: ConcatAdapter? = null

    override fun onCreate(savedInstanceState: Bundle?) {
        super.onCreate(savedInstanceState)
        analyticsScreenName = when (roomListParams.displayMode) {
            RoomListDisplayMode.PEOPLE -> MobileScreen.ScreenName.People
            RoomListDisplayMode.ROOMS -> MobileScreen.ScreenName.Rooms
            else -> null
        }
    }

    override fun onViewCreated(view: View, savedInstanceState: Bundle?) {
        super.onViewCreated(view, savedInstanceState)
        views.stateView.contentView = views.roomListView
        views.stateView.state = StateView.State.Loading
        setupCreateRoomButton()
        setupRecyclerView()
        sharedActionViewModel = activityViewModelProvider.get(RoomListQuickActionsSharedActionViewModel::class.java)
        roomListViewModel.observeViewEvents {
            when (it) {
                is RoomListViewEvents.Loading -> showLoading(it.message)
                is RoomListViewEvents.Failure -> showFailure(it.throwable)
                is RoomListViewEvents.SelectRoom -> handleSelectRoom(it, it.isInviteAlreadyAccepted)
                is RoomListViewEvents.Done -> Unit
                is RoomListViewEvents.NavigateToMxToBottomSheet -> handleShowMxToLink(it.link)
            }
        }

        views.createChatFabMenu.listener = this

        sharedActionViewModel
                .stream()
                .onEach { handleQuickActions(it) }
                .launchIn(viewLifecycleOwner.lifecycleScope)

        roomListViewModel.onEach(RoomListViewState::roomMembershipChanges) { ms ->
            // it's for invites local echo
            adapterInfosList.filter { it.section.notifyOfLocalEcho }
                    .onEach {
                        (it.contentEpoxyController as? RoomSummaryPagedController)?.roomChangeMembershipStates = ms
                    }
        }
    }

    private fun refreshCollapseStates() {
        val sectionsCount = adapterInfosList.count { !it.sectionHeaderAdapter.roomsSectionData.isHidden }
        roomListViewModel.sections.forEachIndexed { index, roomsSection ->
            val actualBlock = adapterInfosList[index]
            val isRoomSectionCollapsable = sectionsCount > 1
            val isRoomSectionExpanded = roomsSection.isExpanded.value.orTrue()
            if (actualBlock.section.isExpanded && !isRoomSectionExpanded) {
                // mark controller as collapsed
                actualBlock.contentEpoxyController.setCollapsed(true)
            } else if (!actualBlock.section.isExpanded && isRoomSectionExpanded) {
                // we must expand!
                actualBlock.contentEpoxyController.setCollapsed(false)
            }
            actualBlock.section = actualBlock.section.copy(isExpanded = isRoomSectionExpanded)
            actualBlock.sectionHeaderAdapter.updateSection {
                it.copy(
                        isExpanded = isRoomSectionExpanded,
                        isCollapsable = isRoomSectionCollapsable
                )
            }

            if (!isRoomSectionExpanded && !isRoomSectionCollapsable) {
                // force expand if the section is not collapsable
                roomListViewModel.handle(RoomListAction.ToggleSection(roomsSection))
            }
        }
    }

    override fun showFailure(throwable: Throwable) {
        showErrorInSnackbar(throwable)
    }

    private fun handleShowMxToLink(link: String) {
        navigator.openMatrixToBottomSheet(requireContext(), link, OriginOfMatrixTo.ROOM_LIST)
    }

    override fun onDestroyView() {
        adapterInfosList.onEach { it.contentEpoxyController.removeModelBuildListener(modelBuildListener) }
        adapterInfosList.clear()
        modelBuildListener = null
        views.roomListView.cleanup()
        footerController.listener = null
        // TODO Cleanup listener on the ConcatAdapter's adapters?
        stateRestorer.clear()
        views.createChatFabMenu.listener = null
        concatAdapter = null
        super.onDestroyView()
    }

    private fun handleSelectRoom(event: RoomListViewEvents.SelectRoom, isInviteAlreadyAccepted: Boolean) {
        navigator.openRoom(
                context = requireActivity(),
                roomId = event.roomSummary.roomId,
                isInviteAlreadyAccepted = isInviteAlreadyAccepted,
                trigger = ViewRoom.Trigger.RoomList
        )
    }

    private fun setupCreateRoomButton() {
        when (roomListParams.displayMode) {
            RoomListDisplayMode.NOTIFICATIONS -> views.createChatFabMenu.isVisible = true
<<<<<<< HEAD
            RoomListDisplayMode.PEOPLE -> views.createChatRoomButton.isVisible = true
            RoomListDisplayMode.ROOMS -> views.createGroupRoomButton.isVisible = true
            else -> Unit // No button in this mode
=======
            RoomListDisplayMode.PEOPLE        -> views.createChatRoomButton.isVisible = true
            RoomListDisplayMode.ROOMS         -> views.createGroupRoomButton.isVisible = true
            RoomListDisplayMode.FILTERED      -> Unit // No button in this mode
>>>>>>> b6b487df
        }

        views.createChatRoomButton.debouncedClicks {
            fabCreateDirectChat()
        }
        views.createGroupRoomButton.debouncedClicks {
            fabOpenRoomDirectory()
        }

        // Hide FAB when list is scrolling
        views.roomListView.addOnScrollListener(
                object : RecyclerView.OnScrollListener() {
                    override fun onScrollStateChanged(recyclerView: RecyclerView, newState: Int) {
                        views.createChatFabMenu.removeCallbacks(showFabRunnable)

                        when (newState) {
                            RecyclerView.SCROLL_STATE_IDLE -> {
                                views.createChatFabMenu.postDelayed(showFabRunnable, 250)
                            }
                            RecyclerView.SCROLL_STATE_DRAGGING,
                            RecyclerView.SCROLL_STATE_SETTLING -> {
                                when (roomListParams.displayMode) {
                                    RoomListDisplayMode.NOTIFICATIONS -> views.createChatFabMenu.hide()
<<<<<<< HEAD
                                    RoomListDisplayMode.PEOPLE -> views.createChatRoomButton.hide()
                                    RoomListDisplayMode.ROOMS -> views.createGroupRoomButton.hide()
                                    else -> Unit
=======
                                    RoomListDisplayMode.PEOPLE        -> views.createChatRoomButton.hide()
                                    RoomListDisplayMode.ROOMS         -> views.createGroupRoomButton.hide()
                                    RoomListDisplayMode.FILTERED      -> Unit
>>>>>>> b6b487df
                                }
                            }
                        }
                    }
                })
    }

    fun filterRoomsWith(filter: String) {
        // Scroll the list to top
        views.roomListView.scrollToPosition(0)

        roomListViewModel.handle(RoomListAction.FilterWith(filter))
    }

    // FilteredRoomFooterItem.Listener
    override fun createRoom(initialName: String) {
        navigator.openCreateRoom(requireActivity(), initialName)
    }

    override fun createDirectChat() {
        navigator.openCreateDirectRoom(requireActivity())
    }

    override fun openRoomDirectory(initialFilter: String) {
        navigator.openRoomDirectory(requireActivity(), initialFilter)
    }

    // NotifsFabMenuView.Listener
    override fun fabCreateDirectChat() {
        navigator.openCreateDirectRoom(requireActivity())
    }

    override fun fabOpenRoomDirectory() {
        navigator.openRoomDirectory(requireActivity(), "")
    }

    private fun setupRecyclerView() {
        val layoutManager = LinearLayoutManager(context)
        stateRestorer = LayoutManagerStateRestorer(layoutManager).register()
        views.roomListView.layoutManager = layoutManager
        views.roomListView.itemAnimator = RoomListAnimator()
        layoutManager.recycleChildrenOnDetach = true

        modelBuildListener = OnModelBuildFinishedListener { it.dispatchTo(stateRestorer) }

        val concatAdapter = ConcatAdapter()

        roomListViewModel.sections.forEachIndexed { index, section ->
            val sectionAdapter = SectionHeaderAdapter(SectionHeaderAdapter.RoomsSectionData(section.sectionName)) {
                if (adapterInfosList[index].sectionHeaderAdapter.roomsSectionData.isCollapsable) {
                    roomListViewModel.handle(RoomListAction.ToggleSection(section))
                }
            }
            val contentAdapter =
                    when {
<<<<<<< HEAD
                        section.livePages != null -> {
                            pagedControllerFactory.createRoomSummaryPagedController()
=======
                        section.livePages != null     -> {
                            pagedControllerFactory.createRoomSummaryPagedController(roomListParams.displayMode)
>>>>>>> b6b487df
                                    .also { controller ->
                                        section.livePages.observe(viewLifecycleOwner) { pl ->
                                            controller.submitList(pl)
                                            sectionAdapter.updateSection {
                                                it.copy(
                                                        isHidden = pl.isEmpty(),
                                                        isLoading = false
                                                )
                                            }
                                            refreshCollapseStates()
                                            checkEmptyState()
                                        }
                                        observeItemCount(section, sectionAdapter)
                                        section.notificationCount.observe(viewLifecycleOwner) { counts ->
                                            sectionAdapter.updateSection {
                                                it.copy(
                                                        notificationCount = counts.totalCount,
                                                        isHighlighted = counts.isHighlight,
                                                )
                                            }
                                        }
                                        section.isExpanded.observe(viewLifecycleOwner) {
                                            refreshCollapseStates()
                                        }
                                        controller.listener = this
                                    }
                        }
                        section.liveSuggested != null -> {
                            pagedControllerFactory.createSuggestedRoomListController()
                                    .also { controller ->
                                        section.liveSuggested.observe(viewLifecycleOwner) { info ->
                                            controller.setData(info)
                                            sectionAdapter.updateSection {
                                                it.copy(
                                                        isHidden = info.rooms.isEmpty(),
                                                        isLoading = false
                                                )
                                            }
                                            refreshCollapseStates()
                                            checkEmptyState()
                                        }
                                        observeItemCount(section, sectionAdapter)
                                        section.isExpanded.observe(viewLifecycleOwner) {
                                            refreshCollapseStates()
                                        }
                                        controller.listener = this
                                    }
                        }
<<<<<<< HEAD
                        else -> {
                            pagedControllerFactory.createRoomSummaryListController()
=======
                        else                          -> {
                            pagedControllerFactory.createRoomSummaryListController(roomListParams.displayMode)
>>>>>>> b6b487df
                                    .also { controller ->
                                        section.liveList?.observe(viewLifecycleOwner) { list ->
                                            controller.setData(list)
                                            sectionAdapter.updateSection {
                                                it.copy(
                                                        isHidden = list.isEmpty(),
                                                        isLoading = false,
                                                )
                                            }
                                            refreshCollapseStates()
                                            checkEmptyState()
                                        }
                                        observeItemCount(section, sectionAdapter)
                                        section.notificationCount.observe(viewLifecycleOwner) { counts ->
                                            sectionAdapter.updateSection {
                                                it.copy(
                                                        notificationCount = counts.totalCount,
                                                        isHighlighted = counts.isHighlight
                                                )
                                            }
                                        }
                                        section.isExpanded.observe(viewLifecycleOwner) {
                                            refreshCollapseStates()
                                        }
                                        controller.listener = this
                                    }
                        }
                    }
            adapterInfosList.add(
                    SectionAdapterInfo(
                            SectionKey(
                                    name = section.sectionName,
                                    isExpanded = section.isExpanded.value.orTrue(),
                                    notifyOfLocalEcho = section.notifyOfLocalEcho
                            ),
                            sectionAdapter,
                            contentAdapter
                    )
            )
            concatAdapter.addAdapter(sectionAdapter)
            concatAdapter.addAdapter(contentAdapter.adapter)
        }

        // Add the footer controller
        footerController.listener = this
        concatAdapter.addAdapter(footerController.adapter)

        this.concatAdapter = concatAdapter
        views.roomListView.adapter = concatAdapter
    }

    private val showFabRunnable = Runnable {
        if (isAdded) {
            when (roomListParams.displayMode) {
                RoomListDisplayMode.NOTIFICATIONS -> views.createChatFabMenu.show()
<<<<<<< HEAD
                RoomListDisplayMode.PEOPLE -> views.createChatRoomButton.show()
                RoomListDisplayMode.ROOMS -> views.createGroupRoomButton.show()
                else -> Unit
=======
                RoomListDisplayMode.PEOPLE        -> views.createChatRoomButton.show()
                RoomListDisplayMode.ROOMS         -> views.createGroupRoomButton.show()
                RoomListDisplayMode.FILTERED      -> Unit
>>>>>>> b6b487df
            }
        }
    }

    private fun observeItemCount(section: RoomsSection, sectionAdapter: SectionHeaderAdapter) {
        lifecycleScope.launch {
            section.itemCount
                    .flowWithLifecycle(lifecycle, Lifecycle.State.STARTED)
                    .filter { it > 0 }
                    .collect { count ->
                        sectionAdapter.updateSection {
                            it.copy(itemCount = count)
                        }
                    }
        }
    }

    private fun handleQuickActions(quickAction: RoomListQuickActionsSharedAction) {
        when (quickAction) {
            is RoomListQuickActionsSharedAction.NotificationsAllNoisy -> {
                roomListViewModel.handle(RoomListAction.ChangeRoomNotificationState(quickAction.roomId, RoomNotificationState.ALL_MESSAGES_NOISY))
            }
            is RoomListQuickActionsSharedAction.NotificationsAll -> {
                roomListViewModel.handle(RoomListAction.ChangeRoomNotificationState(quickAction.roomId, RoomNotificationState.ALL_MESSAGES))
            }
            is RoomListQuickActionsSharedAction.NotificationsMentionsOnly -> {
                roomListViewModel.handle(RoomListAction.ChangeRoomNotificationState(quickAction.roomId, RoomNotificationState.MENTIONS_ONLY))
            }
            is RoomListQuickActionsSharedAction.NotificationsMute -> {
                roomListViewModel.handle(RoomListAction.ChangeRoomNotificationState(quickAction.roomId, RoomNotificationState.MUTE))
            }
            is RoomListQuickActionsSharedAction.Settings -> {
                navigator.openRoomProfile(requireActivity(), quickAction.roomId)
            }
            is RoomListQuickActionsSharedAction.Favorite -> {
                roomListViewModel.handle(RoomListAction.ToggleTag(quickAction.roomId, RoomTag.ROOM_TAG_FAVOURITE))
            }
            is RoomListQuickActionsSharedAction.LowPriority -> {
                roomListViewModel.handle(RoomListAction.ToggleTag(quickAction.roomId, RoomTag.ROOM_TAG_LOW_PRIORITY))
            }
            is RoomListQuickActionsSharedAction.Leave -> {
                promptLeaveRoom(quickAction.roomId)
            }
        }
    }

    private fun promptLeaveRoom(roomId: String) {
        val isPublicRoom = roomListViewModel.isPublicRoom(roomId)
        val message = buildString {
            append(getString(R.string.room_participants_leave_prompt_msg))
            if (!isPublicRoom) {
                append("\n\n")
                append(getString(R.string.room_participants_leave_private_warning))
            }
        }
        MaterialAlertDialogBuilder(requireContext(), if (isPublicRoom) 0 else R.style.ThemeOverlay_Vector_MaterialAlertDialog_Destructive)
                .setTitle(R.string.room_participants_leave_prompt_title)
                .setMessage(message)
                .setPositiveButton(R.string.action_leave) { _, _ ->
                    roomListViewModel.handle(RoomListAction.LeaveRoom(roomId))
                }
                .setNegativeButton(R.string.action_cancel, null)
                .show()
    }

    override fun invalidate() = withState(roomListViewModel) { state ->
        footerController.setData(state)
    }

    private fun checkEmptyState() {
        val shouldShowEmpty = adapterInfosList.all { it.sectionHeaderAdapter.roomsSectionData.isHidden } &&
                !adapterInfosList.any { it.sectionHeaderAdapter.roomsSectionData.isLoading }
        if (shouldShowEmpty) {
            val emptyState = when (roomListParams.displayMode) {
                RoomListDisplayMode.NOTIFICATIONS -> {
                    StateView.State.Empty(
                            title = getString(R.string.room_list_catchup_empty_title),
                            image = ContextCompat.getDrawable(requireContext(), R.drawable.ic_noun_party_popper),
                            message = getString(R.string.room_list_catchup_empty_body)
                    )
                }
                RoomListDisplayMode.PEOPLE ->
                    StateView.State.Empty(
                            title = getString(R.string.room_list_people_empty_title),
                            image = ContextCompat.getDrawable(requireContext(), R.drawable.empty_state_dm),
                            isBigImage = true,
                            message = getString(R.string.room_list_people_empty_body)
                    )
                RoomListDisplayMode.ROOMS ->
                    StateView.State.Empty(
                            title = getString(R.string.room_list_rooms_empty_title),
                            image = ContextCompat.getDrawable(requireContext(), R.drawable.empty_state_room),
                            isBigImage = true,
                            message = getString(R.string.room_list_rooms_empty_body)
                    )
<<<<<<< HEAD
                else ->
=======
                RoomListDisplayMode.FILTERED      ->
>>>>>>> b6b487df
                    // Always display the content in this mode, because if the footer
                    StateView.State.Content
            }
            views.stateView.state = emptyState
        } else {
            // is there something to show already?
            if (adapterInfosList.any { !it.sectionHeaderAdapter.roomsSectionData.isHidden }) {
                views.stateView.state = StateView.State.Content
            } else {
                views.stateView.state = StateView.State.Loading
            }
        }
    }

    override fun onBackPressed(toolbarButton: Boolean): Boolean {
        if (views.createChatFabMenu.onBackPressed()) {
            return true
        }
        return false
    }

    // RoomSummaryController.Callback **************************************************************

    override fun onRoomClicked(room: RoomSummary) {
        roomListViewModel.handle(RoomListAction.SelectRoom(room))
    }

    override fun onRoomLongClicked(room: RoomSummary): Boolean {
        userPreferencesProvider.neverShowLongClickOnRoomHelpAgain()
        withState(roomListViewModel) {
            // refresh footer
            footerController.setData(it)
        }
        RoomListQuickActionsBottomSheet
                .newInstance(room.roomId)
                .show(childFragmentManager, "ROOM_LIST_QUICK_ACTIONS")
        return true
    }

    override fun onAcceptRoomInvitation(room: RoomSummary) {
        notificationDrawerManager.updateEvents { it.clearMemberShipNotificationForRoom(room.roomId) }
        roomListViewModel.handle(RoomListAction.AcceptInvitation(room))
    }

    override fun onJoinSuggestedRoom(room: SpaceChildInfo) {
        roomListViewModel.handle(RoomListAction.JoinSuggestedRoom(room.childRoomId, room.viaServers))
    }

    override fun onSuggestedRoomClicked(room: SpaceChildInfo) {
        roomListViewModel.handle(RoomListAction.ShowRoomDetails(room.childRoomId, room.viaServers))
    }

    override fun onRejectRoomInvitation(room: RoomSummary) {
        notificationDrawerManager.updateEvents { it.clearMemberShipNotificationForRoom(room.roomId) }
        roomListViewModel.handle(RoomListAction.RejectInvitation(room))
    }
}<|MERGE_RESOLUTION|>--- conflicted
+++ resolved
@@ -110,8 +110,8 @@
         super.onCreate(savedInstanceState)
         analyticsScreenName = when (roomListParams.displayMode) {
             RoomListDisplayMode.PEOPLE -> MobileScreen.ScreenName.People
-            RoomListDisplayMode.ROOMS -> MobileScreen.ScreenName.Rooms
-            else -> null
+            RoomListDisplayMode.ROOMS  -> MobileScreen.ScreenName.Rooms
+            else                       -> null
         }
     }
 
@@ -124,10 +124,10 @@
         sharedActionViewModel = activityViewModelProvider.get(RoomListQuickActionsSharedActionViewModel::class.java)
         roomListViewModel.observeViewEvents {
             when (it) {
-                is RoomListViewEvents.Loading -> showLoading(it.message)
-                is RoomListViewEvents.Failure -> showFailure(it.throwable)
-                is RoomListViewEvents.SelectRoom -> handleSelectRoom(it, it.isInviteAlreadyAccepted)
-                is RoomListViewEvents.Done -> Unit
+                is RoomListViewEvents.Loading                   -> showLoading(it.message)
+                is RoomListViewEvents.Failure                   -> showFailure(it.throwable)
+                is RoomListViewEvents.SelectRoom                -> handleSelectRoom(it, it.isInviteAlreadyAccepted)
+                is RoomListViewEvents.Done                      -> Unit
                 is RoomListViewEvents.NavigateToMxToBottomSheet -> handleShowMxToLink(it.link)
             }
         }
@@ -209,15 +209,9 @@
     private fun setupCreateRoomButton() {
         when (roomListParams.displayMode) {
             RoomListDisplayMode.NOTIFICATIONS -> views.createChatFabMenu.isVisible = true
-<<<<<<< HEAD
-            RoomListDisplayMode.PEOPLE -> views.createChatRoomButton.isVisible = true
-            RoomListDisplayMode.ROOMS -> views.createGroupRoomButton.isVisible = true
-            else -> Unit // No button in this mode
-=======
             RoomListDisplayMode.PEOPLE        -> views.createChatRoomButton.isVisible = true
             RoomListDisplayMode.ROOMS         -> views.createGroupRoomButton.isVisible = true
             RoomListDisplayMode.FILTERED      -> Unit // No button in this mode
->>>>>>> b6b487df
         }
 
         views.createChatRoomButton.debouncedClicks {
@@ -234,22 +228,16 @@
                         views.createChatFabMenu.removeCallbacks(showFabRunnable)
 
                         when (newState) {
-                            RecyclerView.SCROLL_STATE_IDLE -> {
+                            RecyclerView.SCROLL_STATE_IDLE     -> {
                                 views.createChatFabMenu.postDelayed(showFabRunnable, 250)
                             }
                             RecyclerView.SCROLL_STATE_DRAGGING,
                             RecyclerView.SCROLL_STATE_SETTLING -> {
                                 when (roomListParams.displayMode) {
                                     RoomListDisplayMode.NOTIFICATIONS -> views.createChatFabMenu.hide()
-<<<<<<< HEAD
-                                    RoomListDisplayMode.PEOPLE -> views.createChatRoomButton.hide()
-                                    RoomListDisplayMode.ROOMS -> views.createGroupRoomButton.hide()
-                                    else -> Unit
-=======
                                     RoomListDisplayMode.PEOPLE        -> views.createChatRoomButton.hide()
                                     RoomListDisplayMode.ROOMS         -> views.createGroupRoomButton.hide()
                                     RoomListDisplayMode.FILTERED      -> Unit
->>>>>>> b6b487df
                                 }
                             }
                         }
@@ -305,13 +293,8 @@
             }
             val contentAdapter =
                     when {
-<<<<<<< HEAD
-                        section.livePages != null -> {
-                            pagedControllerFactory.createRoomSummaryPagedController()
-=======
                         section.livePages != null     -> {
                             pagedControllerFactory.createRoomSummaryPagedController(roomListParams.displayMode)
->>>>>>> b6b487df
                                     .also { controller ->
                                         section.livePages.observe(viewLifecycleOwner) { pl ->
                                             controller.submitList(pl)
@@ -360,13 +343,8 @@
                                         controller.listener = this
                                     }
                         }
-<<<<<<< HEAD
-                        else -> {
-                            pagedControllerFactory.createRoomSummaryListController()
-=======
                         else                          -> {
                             pagedControllerFactory.createRoomSummaryListController(roomListParams.displayMode)
->>>>>>> b6b487df
                                     .also { controller ->
                                         section.liveList?.observe(viewLifecycleOwner) { list ->
                                             controller.setData(list)
@@ -422,15 +400,9 @@
         if (isAdded) {
             when (roomListParams.displayMode) {
                 RoomListDisplayMode.NOTIFICATIONS -> views.createChatFabMenu.show()
-<<<<<<< HEAD
-                RoomListDisplayMode.PEOPLE -> views.createChatRoomButton.show()
-                RoomListDisplayMode.ROOMS -> views.createGroupRoomButton.show()
-                else -> Unit
-=======
                 RoomListDisplayMode.PEOPLE        -> views.createChatRoomButton.show()
                 RoomListDisplayMode.ROOMS         -> views.createGroupRoomButton.show()
                 RoomListDisplayMode.FILTERED      -> Unit
->>>>>>> b6b487df
             }
         }
     }
@@ -450,28 +422,28 @@
 
     private fun handleQuickActions(quickAction: RoomListQuickActionsSharedAction) {
         when (quickAction) {
-            is RoomListQuickActionsSharedAction.NotificationsAllNoisy -> {
+            is RoomListQuickActionsSharedAction.NotificationsAllNoisy     -> {
                 roomListViewModel.handle(RoomListAction.ChangeRoomNotificationState(quickAction.roomId, RoomNotificationState.ALL_MESSAGES_NOISY))
             }
-            is RoomListQuickActionsSharedAction.NotificationsAll -> {
+            is RoomListQuickActionsSharedAction.NotificationsAll          -> {
                 roomListViewModel.handle(RoomListAction.ChangeRoomNotificationState(quickAction.roomId, RoomNotificationState.ALL_MESSAGES))
             }
             is RoomListQuickActionsSharedAction.NotificationsMentionsOnly -> {
                 roomListViewModel.handle(RoomListAction.ChangeRoomNotificationState(quickAction.roomId, RoomNotificationState.MENTIONS_ONLY))
             }
-            is RoomListQuickActionsSharedAction.NotificationsMute -> {
+            is RoomListQuickActionsSharedAction.NotificationsMute         -> {
                 roomListViewModel.handle(RoomListAction.ChangeRoomNotificationState(quickAction.roomId, RoomNotificationState.MUTE))
             }
-            is RoomListQuickActionsSharedAction.Settings -> {
+            is RoomListQuickActionsSharedAction.Settings                  -> {
                 navigator.openRoomProfile(requireActivity(), quickAction.roomId)
             }
-            is RoomListQuickActionsSharedAction.Favorite -> {
+            is RoomListQuickActionsSharedAction.Favorite                  -> {
                 roomListViewModel.handle(RoomListAction.ToggleTag(quickAction.roomId, RoomTag.ROOM_TAG_FAVOURITE))
             }
-            is RoomListQuickActionsSharedAction.LowPriority -> {
+            is RoomListQuickActionsSharedAction.LowPriority               -> {
                 roomListViewModel.handle(RoomListAction.ToggleTag(quickAction.roomId, RoomTag.ROOM_TAG_LOW_PRIORITY))
             }
-            is RoomListQuickActionsSharedAction.Leave -> {
+            is RoomListQuickActionsSharedAction.Leave                     -> {
                 promptLeaveRoom(quickAction.roomId)
             }
         }
@@ -512,25 +484,21 @@
                             message = getString(R.string.room_list_catchup_empty_body)
                     )
                 }
-                RoomListDisplayMode.PEOPLE ->
+                RoomListDisplayMode.PEOPLE        ->
                     StateView.State.Empty(
                             title = getString(R.string.room_list_people_empty_title),
                             image = ContextCompat.getDrawable(requireContext(), R.drawable.empty_state_dm),
                             isBigImage = true,
                             message = getString(R.string.room_list_people_empty_body)
                     )
-                RoomListDisplayMode.ROOMS ->
+                RoomListDisplayMode.ROOMS         ->
                     StateView.State.Empty(
                             title = getString(R.string.room_list_rooms_empty_title),
                             image = ContextCompat.getDrawable(requireContext(), R.drawable.empty_state_room),
                             isBigImage = true,
                             message = getString(R.string.room_list_rooms_empty_body)
                     )
-<<<<<<< HEAD
-                else ->
-=======
                 RoomListDisplayMode.FILTERED      ->
->>>>>>> b6b487df
                     // Always display the content in this mode, because if the footer
                     StateView.State.Content
             }
