--- conflicted
+++ resolved
@@ -51,13 +51,7 @@
 import com.github.piasy.biv.BigImageViewer
 import com.github.piasy.biv.loader.ImageLoader
 import com.google.android.material.snackbar.Snackbar
-<<<<<<< HEAD
-=======
 import com.google.android.material.textfield.TextInputEditText
-import com.jaiselrahman.filepicker.activity.FilePickerActivity
-import com.jaiselrahman.filepicker.config.Configurations
-import com.jaiselrahman.filepicker.model.MediaFile
->>>>>>> 7890e832
 import com.otaliastudios.autocomplete.Autocomplete
 import com.otaliastudios.autocomplete.AutocompleteCallback
 import com.otaliastudios.autocomplete.CharPolicy
@@ -287,18 +281,18 @@
             syncStateView.render(syncState)
         }
 
-<<<<<<< HEAD
+        roomDetailViewModel.requestLiveData.observeEvent(this) {
+            displayRoomDetailActionResult(it)
+        }
+
         if (savedInstanceState == null) {
             when (val sharedData = roomDetailArgs.sharedData) {
                 is SharedData.Text        -> roomDetailViewModel.process(RoomDetailActions.SendMessage(sharedData.text, false))
                 is SharedData.Attachments -> roomDetailViewModel.process(RoomDetailActions.SendMedia(sharedData.attachmentData))
                 null                      -> Timber.v("No share data to process")
             }
-=======
-        roomDetailViewModel.requestLiveData.observeEvent(this) {
-            displayRoomDetailActionResult(it)
->>>>>>> 7890e832
-        }
+        }
+
     }
 
     override fun onDestroy() {
