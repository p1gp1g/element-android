--- conflicted
+++ resolved
@@ -69,15 +69,9 @@
             val eventHtmlRenderer = EventHtmlRenderer(GlideApp.with(fragment), fragment.requireContext(), get())
             val noticeEventFormatter = get<NoticeEventFormatter>(parameters = { parametersOf(fragment) })
             val timelineMediaSizeProvider = TimelineMediaSizeProvider()
-<<<<<<< HEAD
-            val messageItemFactory = MessageItemFactory(colorProvider, timelineMediaSizeProvider, timelineDateFormatter, eventHtmlRenderer, get())
-=======
-            val colorProvider = ColorProvider(fragment.requireContext())
-            val timelineDateFormatter = get<TimelineDateFormatter>()
             val messageItemFactory = MessageItemFactory(colorProvider, timelineMediaSizeProvider,
                     timelineDateFormatter, eventHtmlRenderer, get(), get())
 
->>>>>>> 8f2c005d
             val timelineItemFactory = TimelineItemFactory(
                     messageItemFactory = messageItemFactory,
                     noticeItemFactory = NoticeItemFactory(noticeEventFormatter),
