/*
 * Copyright 2019 New Vector Ltd
 *
 * Licensed under the Apache License, Version 2.0 (the "License");
 * you may not use this file except in compliance with the License.
 * You may obtain a copy of the License at
 *
 * http://www.apache.org/licenses/LICENSE-2.0
 *
 * Unless required by applicable law or agreed to in writing, software
 * distributed under the License is distributed on an "AS IS" BASIS,
 * WITHOUT WARRANTIES OR CONDITIONS OF ANY KIND, either express or implied.
 * See the License for the specific language governing permissions and
 * limitations under the License.
 */

package im.vector.riotredesign

import android.app.Application
import android.content.Context
import android.content.res.Configuration
import android.os.Handler
import android.os.HandlerThread
import androidx.core.provider.FontRequest
import androidx.core.provider.FontsContractCompat
import androidx.lifecycle.Lifecycle
import androidx.lifecycle.LifecycleObserver
import androidx.lifecycle.OnLifecycleEvent
import androidx.lifecycle.ProcessLifecycleOwner
import androidx.multidex.MultiDex
import com.airbnb.epoxy.EpoxyAsyncUtil
import com.airbnb.epoxy.EpoxyController
import com.facebook.stetho.Stetho
import com.github.piasy.biv.BigImageViewer
import com.github.piasy.biv.loader.glide.GlideImageLoader
import com.jakewharton.threetenabp.AndroidThreeTen
import im.vector.matrix.android.api.Matrix
<<<<<<< HEAD
import im.vector.matrix.android.api.MatrixConfiguration
import im.vector.riotredesign.core.di.*
=======
import im.vector.riotredesign.core.di.AppModule
import im.vector.riotredesign.core.services.AlarmSyncBroadcastReceiver
>>>>>>> 33f17e4c
import im.vector.riotredesign.features.configuration.VectorConfiguration
import im.vector.riotredesign.features.lifecycle.VectorActivityLifecycleCallbacks
import im.vector.riotredesign.features.notifications.NotificationDrawerManager
import im.vector.riotredesign.features.notifications.NotificationUtils
import im.vector.riotredesign.features.notifications.PushRuleTriggerListener
import im.vector.riotredesign.features.rageshake.VectorFileLogger
import im.vector.riotredesign.features.rageshake.VectorUncaughtExceptionHandler
<<<<<<< HEAD
import timber.log.Timber
import javax.inject.Inject
import kotlin.system.measureTimeMillis

=======
import im.vector.riotredesign.features.roomdirectory.RoomDirectoryModule
import im.vector.riotredesign.features.settings.PreferencesManager
import im.vector.riotredesign.features.version.getVersion
import im.vector.riotredesign.push.fcm.FcmHelper
import org.koin.android.ext.android.get
import org.koin.android.ext.android.inject
import org.koin.log.EmptyLogger
import org.koin.standalone.StandAloneContext.startKoin
import timber.log.Timber
import java.text.SimpleDateFormat
import java.util.*
>>>>>>> 33f17e4c

class VectorApplication : Application(), HasVectorInjector, MatrixConfiguration.Provider, androidx.work.Configuration.Provider {


    lateinit var appContext: Context
    //font thread handler
    @Inject lateinit var vectorConfiguration: VectorConfiguration
    @Inject lateinit var emojiCompatFontProvider: EmojiCompatFontProvider
    @Inject lateinit var vectorUncaughtExceptionHandler: VectorUncaughtExceptionHandler
    @Inject lateinit var activeSessionHolder: ActiveSessionHolder
    lateinit var vectorComponent: VectorComponent
    private var fontThreadHandler: Handler? = null

    private val notificationDrawerManager by inject<NotificationDrawerManager>()

//    var slowMode = false


    override fun onCreate() {
<<<<<<< HEAD
        val time = measureTimeMillis {
            super.onCreate()
            appContext = this
            vectorComponent = DaggerVectorComponent.factory().create(this)
            vectorComponent.inject(this)
            vectorUncaughtExceptionHandler.activate(this)
            // Log
            VectorFileLogger.init(this)
            Timber.plant(Timber.DebugTree(), VectorFileLogger)
            if (BuildConfig.DEBUG) {
                Stetho.initializeWithDefaults(this)
            }
            AndroidThreeTen.init(this)
            BigImageViewer.initialize(GlideImageLoader.with(applicationContext))
            EpoxyController.defaultDiffingHandler = EpoxyAsyncUtil.getAsyncBackgroundHandler()
            EpoxyController.defaultModelBuildingHandler = EpoxyAsyncUtil.getAsyncBackgroundHandler()
            registerActivityLifecycleCallbacks(VectorActivityLifecycleCallbacks())
            val fontRequest = FontRequest(
                    "com.google.android.gms.fonts",
                    "com.google.android.gms",
                    "Noto Color Emoji Compat",
                    R.array.com_google_android_gms_fonts_certs
            )
            FontsContractCompat.requestFont(this, fontRequest, emojiCompatFontProvider, getFontThreadHandler())
            vectorConfiguration.initConfiguration()
=======
        super.onCreate()
        appContext = this

        logInfo()

        VectorUncaughtExceptionHandler.activate(this)

        // Log
        VectorFileLogger.init(this)
        Timber.plant(Timber.DebugTree(), VectorFileLogger)

        if (BuildConfig.DEBUG) {
            Stetho.initializeWithDefaults(this)
>>>>>>> 33f17e4c
        }
        Timber.v("On create took $time ms")
    }

    override fun providesMatrixConfiguration() = MatrixConfiguration(BuildConfig.FLAVOR_DESCRIPTION)

<<<<<<< HEAD
    override fun getWorkManagerConfiguration() = androidx.work.Configuration.Builder().build()

    override fun injector(): VectorComponent {
        return vectorComponent
=======
        FontsContractCompat.requestFont(this, fontRequest, koin.koinContext.get<EmojiCompatFontProvider>(), getFontThreadHandler())

        vectorConfiguration.initConfiguration()

        NotificationUtils.createNotificationChannels(applicationContext)

        ProcessLifecycleOwner.get().lifecycle.addObserver(object : LifecycleObserver {

            @OnLifecycleEvent(Lifecycle.Event.ON_RESUME)
            fun entersForeground() {
                AlarmSyncBroadcastReceiver.cancelAlarm(appContext)
                Matrix.getInstance().currentSession?.also {
                    it.stopAnyBackgroundSync()
                }
            }

            @OnLifecycleEvent(Lifecycle.Event.ON_PAUSE)
            fun entersBackground() {
                Timber.i("App entered background") // call persistInfo

                notificationDrawerManager.persistInfo()

                if (FcmHelper.isPushSupported()) {
                    //TODO FCM fallback
                } else {
                    //TODO check if notifications are enabled for this device
                    //We need to use alarm in this mode
                    if (PreferencesManager.areNotificationEnabledForDevice(applicationContext)) {
                        if (Matrix.getInstance().currentSession != null) {
                            AlarmSyncBroadcastReceiver.scheduleAlarm(applicationContext, 4_000L)
                            Timber.i("Alarm scheduled to restart service")
                        }
                    }
                }
            }

        })


        Matrix.getInstance().currentSession?.let {
            it.refreshPushers()
            //bind to the sync service
            get<PushRuleTriggerListener>().startWithSession(it)
            it.fetchPushRules()
        }
    }

    private fun logInfo() {
        val appVersion = getVersion(longFormat = true, useBuildNumber = true)
        val sdkVersion = Matrix.getSdkVersion()
        val date = SimpleDateFormat("MM-dd HH:mm:ss.SSSZ", Locale.US).format(Date())

        Timber.v("----------------------------------------------------------------")
        Timber.v("----------------------------------------------------------------")
        Timber.v(" Application version: $appVersion")
        Timber.v(" SDK version: $sdkVersion")
        Timber.v(" Local time: $date")
        Timber.v("----------------------------------------------------------------")
        Timber.v("----------------------------------------------------------------\n\n\n\n")
>>>>>>> 33f17e4c
    }

    override fun attachBaseContext(base: Context) {
        super.attachBaseContext(base)
        MultiDex.install(this)
    }

    override fun onConfigurationChanged(newConfig: Configuration?) {
        super.onConfigurationChanged(newConfig)
        vectorConfiguration.onConfigurationChanged(newConfig)
    }

    private fun getFontThreadHandler(): Handler {
        return fontThreadHandler ?: createFontThreadHandler().also {
            fontThreadHandler = it
        }
    }

    private fun createFontThreadHandler(): Handler {
        val handlerThread = HandlerThread("fonts")
        handlerThread.start()
        return Handler(handlerThread.looper)
    }

}<|MERGE_RESOLUTION|>--- conflicted
+++ resolved
@@ -35,13 +35,14 @@
 import com.github.piasy.biv.loader.glide.GlideImageLoader
 import com.jakewharton.threetenabp.AndroidThreeTen
 import im.vector.matrix.android.api.Matrix
-<<<<<<< HEAD
 import im.vector.matrix.android.api.MatrixConfiguration
-import im.vector.riotredesign.core.di.*
-=======
-import im.vector.riotredesign.core.di.AppModule
+import im.vector.matrix.android.api.auth.Authenticator
+import im.vector.riotredesign.core.di.ActiveSessionHolder
+import im.vector.riotredesign.core.di.DaggerVectorComponent
+import im.vector.riotredesign.core.di.HasVectorInjector
+import im.vector.riotredesign.core.di.VectorComponent
+import im.vector.riotredesign.core.extensions.configureAndStart
 import im.vector.riotredesign.core.services.AlarmSyncBroadcastReceiver
->>>>>>> 33f17e4c
 import im.vector.riotredesign.features.configuration.VectorConfiguration
 import im.vector.riotredesign.features.lifecycle.VectorActivityLifecycleCallbacks
 import im.vector.riotredesign.features.notifications.NotificationDrawerManager
@@ -49,108 +50,71 @@
 import im.vector.riotredesign.features.notifications.PushRuleTriggerListener
 import im.vector.riotredesign.features.rageshake.VectorFileLogger
 import im.vector.riotredesign.features.rageshake.VectorUncaughtExceptionHandler
-<<<<<<< HEAD
-import timber.log.Timber
-import javax.inject.Inject
-import kotlin.system.measureTimeMillis
-
-=======
-import im.vector.riotredesign.features.roomdirectory.RoomDirectoryModule
 import im.vector.riotredesign.features.settings.PreferencesManager
 import im.vector.riotredesign.features.version.getVersion
 import im.vector.riotredesign.push.fcm.FcmHelper
-import org.koin.android.ext.android.get
-import org.koin.android.ext.android.inject
-import org.koin.log.EmptyLogger
-import org.koin.standalone.StandAloneContext.startKoin
 import timber.log.Timber
 import java.text.SimpleDateFormat
 import java.util.*
->>>>>>> 33f17e4c
+import javax.inject.Inject
 
 class VectorApplication : Application(), HasVectorInjector, MatrixConfiguration.Provider, androidx.work.Configuration.Provider {
 
 
     lateinit var appContext: Context
     //font thread handler
+    @Inject lateinit var authenticator: Authenticator
     @Inject lateinit var vectorConfiguration: VectorConfiguration
     @Inject lateinit var emojiCompatFontProvider: EmojiCompatFontProvider
     @Inject lateinit var vectorUncaughtExceptionHandler: VectorUncaughtExceptionHandler
     @Inject lateinit var activeSessionHolder: ActiveSessionHolder
+    @Inject lateinit var notificationDrawerManager: NotificationDrawerManager
+    @Inject lateinit var pushRuleTriggerListener: PushRuleTriggerListener
     lateinit var vectorComponent: VectorComponent
     private var fontThreadHandler: Handler? = null
 
-    private val notificationDrawerManager by inject<NotificationDrawerManager>()
 
 //    var slowMode = false
 
 
     override fun onCreate() {
-<<<<<<< HEAD
-        val time = measureTimeMillis {
-            super.onCreate()
-            appContext = this
-            vectorComponent = DaggerVectorComponent.factory().create(this)
-            vectorComponent.inject(this)
-            vectorUncaughtExceptionHandler.activate(this)
-            // Log
-            VectorFileLogger.init(this)
-            Timber.plant(Timber.DebugTree(), VectorFileLogger)
-            if (BuildConfig.DEBUG) {
-                Stetho.initializeWithDefaults(this)
-            }
-            AndroidThreeTen.init(this)
-            BigImageViewer.initialize(GlideImageLoader.with(applicationContext))
-            EpoxyController.defaultDiffingHandler = EpoxyAsyncUtil.getAsyncBackgroundHandler()
-            EpoxyController.defaultModelBuildingHandler = EpoxyAsyncUtil.getAsyncBackgroundHandler()
-            registerActivityLifecycleCallbacks(VectorActivityLifecycleCallbacks())
-            val fontRequest = FontRequest(
-                    "com.google.android.gms.fonts",
-                    "com.google.android.gms",
-                    "Noto Color Emoji Compat",
-                    R.array.com_google_android_gms_fonts_certs
-            )
-            FontsContractCompat.requestFont(this, fontRequest, emojiCompatFontProvider, getFontThreadHandler())
-            vectorConfiguration.initConfiguration()
-=======
         super.onCreate()
         appContext = this
-
-        logInfo()
-
-        VectorUncaughtExceptionHandler.activate(this)
-
+        vectorComponent = DaggerVectorComponent.factory().create(this)
+        vectorComponent.inject(this)
+        vectorUncaughtExceptionHandler.activate(this)
         // Log
         VectorFileLogger.init(this)
         Timber.plant(Timber.DebugTree(), VectorFileLogger)
-
         if (BuildConfig.DEBUG) {
             Stetho.initializeWithDefaults(this)
->>>>>>> 33f17e4c
         }
-        Timber.v("On create took $time ms")
-    }
-
-    override fun providesMatrixConfiguration() = MatrixConfiguration(BuildConfig.FLAVOR_DESCRIPTION)
-
-<<<<<<< HEAD
-    override fun getWorkManagerConfiguration() = androidx.work.Configuration.Builder().build()
-
-    override fun injector(): VectorComponent {
-        return vectorComponent
-=======
-        FontsContractCompat.requestFont(this, fontRequest, koin.koinContext.get<EmojiCompatFontProvider>(), getFontThreadHandler())
-
+        logInfo()
+        AndroidThreeTen.init(this)
+        BigImageViewer.initialize(GlideImageLoader.with(applicationContext))
+        EpoxyController.defaultDiffingHandler = EpoxyAsyncUtil.getAsyncBackgroundHandler()
+        EpoxyController.defaultModelBuildingHandler = EpoxyAsyncUtil.getAsyncBackgroundHandler()
+        registerActivityLifecycleCallbacks(VectorActivityLifecycleCallbacks())
+        val fontRequest = FontRequest(
+                "com.google.android.gms.fonts",
+                "com.google.android.gms",
+                "Noto Color Emoji Compat",
+                R.array.com_google_android_gms_fonts_certs
+        )
+        FontsContractCompat.requestFont(this, fontRequest, emojiCompatFontProvider, getFontThreadHandler())
         vectorConfiguration.initConfiguration()
-
         NotificationUtils.createNotificationChannels(applicationContext)
-
+        if (authenticator.hasAuthenticatedSessions() && !activeSessionHolder.hasActiveSession()) {
+            val lastAuthenticatedSession = authenticator.getLastAuthenticatedSession()!!
+            activeSessionHolder.setActiveSession(lastAuthenticatedSession)
+            lastAuthenticatedSession.configureAndStart(pushRuleTriggerListener)
+        }
         ProcessLifecycleOwner.get().lifecycle.addObserver(object : LifecycleObserver {
 
             @OnLifecycleEvent(Lifecycle.Event.ON_RESUME)
             fun entersForeground() {
                 AlarmSyncBroadcastReceiver.cancelAlarm(appContext)
-                Matrix.getInstance().currentSession?.also {
+                activeSessionHolder.getActiveSession().also {
                     it.stopAnyBackgroundSync()
                 }
             }
@@ -158,32 +122,28 @@
             @OnLifecycleEvent(Lifecycle.Event.ON_PAUSE)
             fun entersBackground() {
                 Timber.i("App entered background") // call persistInfo
-
                 notificationDrawerManager.persistInfo()
-
                 if (FcmHelper.isPushSupported()) {
                     //TODO FCM fallback
                 } else {
                     //TODO check if notifications are enabled for this device
                     //We need to use alarm in this mode
                     if (PreferencesManager.areNotificationEnabledForDevice(applicationContext)) {
-                        if (Matrix.getInstance().currentSession != null) {
-                            AlarmSyncBroadcastReceiver.scheduleAlarm(applicationContext, 4_000L)
-                            Timber.i("Alarm scheduled to restart service")
-                        }
+                        AlarmSyncBroadcastReceiver.scheduleAlarm(applicationContext, 4_000L)
+                        Timber.i("Alarm scheduled to restart service")
                     }
                 }
             }
 
         })
+    }
 
+    override fun providesMatrixConfiguration() = MatrixConfiguration(BuildConfig.FLAVOR_DESCRIPTION)
 
-        Matrix.getInstance().currentSession?.let {
-            it.refreshPushers()
-            //bind to the sync service
-            get<PushRuleTriggerListener>().startWithSession(it)
-            it.fetchPushRules()
-        }
+    override fun getWorkManagerConfiguration() = androidx.work.Configuration.Builder().build()
+
+    override fun injector(): VectorComponent {
+        return vectorComponent
     }
 
     private fun logInfo() {
@@ -198,7 +158,6 @@
         Timber.v(" Local time: $date")
         Timber.v("----------------------------------------------------------------")
         Timber.v("----------------------------------------------------------------\n\n\n\n")
->>>>>>> 33f17e4c
     }
 
     override fun attachBaseContext(base: Context) {
